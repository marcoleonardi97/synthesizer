--- conflicted
+++ resolved
@@ -24,11 +24,7 @@
    "source": [
     "import matplotlib.pyplot as plt\n",
     "import numpy as np\n",
-<<<<<<< HEAD
-    "from unyt import Angstrom, eV, km, s, um\n",
-=======
-    "from unyt import Angstrom, Hz, erg, eV, s, um\n",
->>>>>>> 4a9d680e
+    "from unyt import Angstrom, Hz, erg, eV, km, s, um\n",
     "\n",
     "from synthesizer.emission_models.attenuation.igm import Madau96\n",
     "from synthesizer.filters import FilterCollection\n",
