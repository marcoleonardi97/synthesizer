{
 "cells": [
  {
   "attachments": {},
   "cell_type": "markdown",
   "metadata": {},
   "source": [
    "# Generating Rest Frame SEDs from a Parametric Galaxy\n",
    "\n",
    "Building on the `make_sfzh` documents we can now see how to generate a galaxy and produce its rest-frame spectral energy distribution.\n"
   ]
  },
  {
   "cell_type": "code",
   "execution_count": null,
   "metadata": {},
   "outputs": [],
   "source": [
    "import os\n",
    "import numpy as np\n",
    "import matplotlib.pyplot as plt\n",
    "from synthesizer.filters import FilterCollection\n",
    "from synthesizer.grid import Grid\n",
    "from synthesizer.parametric import SFH, ZDist, Stars\n",
    "from synthesizer.parametric.galaxy import Galaxy\n",
    "from synthesizer.plt import single, single_histxy\n",
    "from unyt import yr, Myr, Angstrom\n",
    "from astropy.cosmology import Planck18 as cosmo"
   ]
  },
  {
   "attachments": {},
   "cell_type": "markdown",
   "metadata": {},
   "source": [
    "We begin by initialising a `Grid`:"
   ]
  },
  {
   "cell_type": "code",
   "execution_count": null,
   "metadata": {},
   "outputs": [],
   "source": [
    "grid_name = \"test_grid\"\n",
    "grid_dir = \"../../../tests/test_grid/\"\n",
    "grid = Grid(grid_name, grid_dir=grid_dir)"
   ]
  },
  {
   "attachments": {},
   "cell_type": "markdown",
   "metadata": {},
   "source": [
    "Next we can define the star formation and metal enrichment history:"
   ]
  },
  {
   "cell_type": "code",
   "execution_count": null,
   "metadata": {},
   "outputs": [],
   "source": [
    "# define the functional form of the star formation and metal enrichment histories\n",
    "sfh = SFH.Constant(duration=100 * Myr)  # constant star formation\n",
    "print(sfh)  # print sfh summary\n",
    "metal_dist = ZDist.DeltaConstant(log10metallicity=-2.0)  # constant metallicity\n",
    "\n",
    "# get the 2D star formation and metal enrichment history for the given SPS grid. This is (age, Z).\n",
    "stars = Stars(grid.log10age, grid.metallicity, sf_hist=sfh, metal_dist=metal_dist, initial_mass=10 ** 8)\n",
    "print(stars)"
   ]
  },
  {
   "attachments": {},
   "cell_type": "markdown",
   "metadata": {},
   "source": [
    "Create a `Galaxy` object using this SZFH:"
   ]
  },
  {
   "cell_type": "code",
   "execution_count": null,
   "metadata": {},
   "outputs": [],
   "source": [
    "galaxy = Galaxy(stars)"
   ]
  },
  {
   "attachments": {},
   "cell_type": "markdown",
   "metadata": {},
   "source": [
    "When combined with a `Grid` we can now generate the spectral energy distribution of a galaxy. There are a range of options available to us here, most depending on whether we include nebular emission and/or dust."
   ]
  },
  {
   "attachments": {},
   "cell_type": "markdown",
   "metadata": {},
   "source": [
    "Let's star with just the pure stellar spectra. As you can see there is also a method on `Galaxy` objects that allows us to quickly plot spectra."
   ]
  },
  {
   "cell_type": "code",
   "execution_count": null,
   "metadata": {},
   "outputs": [],
   "source": [
    "galaxy.stars.get_spectra_incident(grid)\n",
    "galaxy.stars.plot_spectra()"
   ]
  },
  {
   "attachments": {},
   "cell_type": "markdown",
   "metadata": {},
   "source": [
    "However, in most cases we might like to access spectra directly. Spectra are stored within each `Galaxy` in the `spectra` dictionary."
   ]
  },
  {
   "cell_type": "code",
   "execution_count": null,
   "metadata": {},
   "outputs": [],
   "source": [
    "sed = galaxy.stars.spectra['incident']"
   ]
  },
  {
   "attachments": {},
   "cell_type": "markdown",
   "metadata": {},
   "source": [
    "Spectra are stored in `Sed` objects. There is a separate tutorial on these but the contain the spectra, wavelength grid, and have access to a range of other methods, e.g. for caclulating broadband photometry."
   ]
  },
  {
   "cell_type": "code",
   "execution_count": null,
   "metadata": {},
   "outputs": [],
   "source": [
    "\n",
    "print(sed)"
   ]
  },
  {
   "cell_type": "code",
   "execution_count": null,
   "metadata": {},
   "outputs": [],
   "source": [
    "plt.loglog(sed.lam, sed.lnu)\n",
    "plt.show()"
   ]
  },
  {
   "attachments": {},
   "cell_type": "markdown",
   "metadata": {},
   "source": [
    "Next, we can generate spectra including nebular emission. In the parlance of `synthesizer` these are reprocessed spectra. This introduces a new free parameter, the Lyman-continuum escape fraction, `fesc`."
   ]
  },
  {
   "cell_type": "code",
   "execution_count": null,
   "metadata": {},
   "outputs": [],
   "source": [
    "galaxy.stars.get_spectra_reprocessed(grid, fesc = 0.5)\n",
    "galaxy.stars.plot_spectra()"
   ]
  },
  {
   "attachments": {},
   "cell_type": "markdown",
   "metadata": {},
   "source": [
    "`get_spectra_reprocessed()` actually generates more than just the reprocessed spectra, if also generates the `incident`, `transmitted`, `nebular`, and `intrinsic` `spectra`. If `fesc>0` it also generates `escaped`. The definitions of all of these are described in the spectra docs."
   ]
  },
  {
   "attachments": {},
   "cell_type": "markdown",
   "metadata": {},
   "source": [
    "At anytime we can get a list of the spectra associated with a galaxy using:"
   ]
  },
  {
   "cell_type": "code",
   "execution_count": null,
   "metadata": {},
   "outputs": [],
   "source": [
    "print(galaxy.stars.spectra.keys())"
   ]
  },
  {
   "attachments": {},
   "cell_type": "markdown",
   "metadata": {},
   "source": [
    "`get_spectra_reprocessed()` also includes a parameter allowing us to suppress Lyman-alpha emission, the Lyman-alpha escape fraction `fesc_LyA`."
   ]
  },
  {
   "cell_type": "code",
   "execution_count": null,
   "metadata": {},
   "outputs": [],
   "source": [
    "galaxy.spectra = {}  # reset spectra\n",
    "galaxy.stars.get_spectra_reprocessed(grid, fesc = 0.5, fesc_LyA=0.0)\n",
    "galaxy.stars.plot_spectra()"
   ]
  },
  {
   "attachments": {},
   "cell_type": "markdown",
   "metadata": {},
   "source": [
    "Dust attenuation in `synthesizer` is implemented via the flexible **Pacman** model. This model has a few features:\n",
    "\n",
    "- In this model the parameter `fesc` denotes the fraction of light that entirely escapes a galaxy with no reprocessing by gas or dust.\n",
    "- Like the `get_spectra_reprocessed()` you can also set the Lyman-alpha escape fraction `fesc_LyA` here. \n",
    "- It is possible to calculate spectra for both a young and old component each with different dust attenuation. \n",
    "- Various different dust attenuation (and emission) are provided. By default we use a simple power-law. \n",
    "- For dust attenuation the required free parameter here is `tau_v` the attenuation at 5500A. If an array is provided."
   ]
  },
  {
   "attachments": {},
   "cell_type": "markdown",
   "metadata": {},
   "source": [
    "First, let's add dust attenuation using a simple screen model with a V-band optical depth `tau_v=0.5` and a power-law attenuation curve with `alpha=-1`."
   ]
  },
  {
   "cell_type": "code",
   "execution_count": null,
   "metadata": {},
   "outputs": [],
   "source": [
    "galaxy.spectra = {}  # reset spectra\n",
    "galaxy.stars.get_spectra_pacman(grid, tau_v = 0.5, alpha=-1)\n",
    "galaxy.stars.plot_spectra(spectra_to_plot=['intrinsic','attenuated', 'emergent'])"
   ]
  },
  {
   "attachments": {},
   "cell_type": "markdown",
   "metadata": {},
   "source": [
    "Next, let's allow `fesc` to vary. In the pacman model the fraction of light escaping reprocessing by gas also escape dust attenuation. "
   ]
  },
  {
   "cell_type": "code",
   "execution_count": null,
   "metadata": {},
   "outputs": [],
   "source": [
    "galaxy.spectra = {}  # reset spectra\n",
    "galaxy.stars.get_spectra_pacman(grid, tau_v = 0.5, alpha=-1, fesc = 0.5)\n",
    "galaxy.stars.plot_spectra(spectra_to_plot=['intrinsic','attenuated', 'emergent'])"
   ]
  },
  {
   "attachments": {},
   "cell_type": "markdown",
   "metadata": {},
   "source": [
    "Note, that despite the same `tau_v` the actual attenuation is much less. Fortunately if we want to know the true attenuation there is a method `A()` on Galaxy for that which take the wavelength."
   ]
  },
  {
   "cell_type": "code",
   "execution_count": null,
   "metadata": {},
   "outputs": [],
   "source": [
    "# FIX COMING SOON\n",
    "# galaxy.A(5500*Angstrom)"
   ]
  },
  {
   "attachments": {},
   "cell_type": "markdown",
   "metadata": {},
   "source": [
    "`get_spectra_pacman()` can also implement dust attenuation separately for both young and old components (where the threshold is set by `young_old_thresh` which is log10(threshold/yr)). In this case it is also necessary to provide `tau_v` and `alpha` as pairs of values describing the ISM and birth-cloud components. Note, young stellar populations feel attenuation from both the ISM and birth-cloud components."
   ]
  },
  {
   "cell_type": "code",
   "execution_count": null,
   "metadata": {},
   "outputs": [],
   "source": [
    "galaxy.spectra = {}  # reset spectra\n",
    "tau_v_ISM = 0.5  # ISM component of dust attenuation\n",
    "tau_v_BC = 0.5  # birth-cloud componest of dust attenuation\n",
    "tau_v = [tau_v_ISM, tau_v_BC]\n",
    "alpha = [-0.7, -1.3]\n",
    "galaxy.stars.get_spectra_pacman(grid, tau_v = tau_v, alpha = alpha, young_old_thresh = 7.)\n",
    "galaxy.stars.plot_spectra(spectra_to_plot = ['emergent', 'young_emergent', 'old_emergent'])"
   ]
  },
  {
   "attachments": {},
   "cell_type": "markdown",
   "metadata": {},
   "source": [
    "For users more familiar with the Charlot and Fall (2000) two component dust model `synthesizer` also includes a `get_spectra_CharlotFall()` method, which is really a wrapper around the more generic `get_spectra_pacman()` method. The difference is that `fesc` is implicitly assumed to `0.0` and there is a more familiar way of setting the parameters."
   ]
  },
  {
   "cell_type": "code",
   "execution_count": null,
   "metadata": {},
   "outputs": [],
   "source": [
    "galaxy.stars.get_spectra_CharlotFall(grid, tau_v_ISM=0.5, tau_v_BC=0.5, alpha_ISM=-0.7, alpha_BC=-1.3)\n",
    "galaxy.stars.plot_spectra(spectra_to_plot = ['emergent', 'young_emergent', 'old_emergent'], quantity_to_plot=\"luminosity\")"
   ]
  },
  {
   "attachments": {},
   "cell_type": "markdown",
   "metadata": {},
   "source": [
<<<<<<< HEAD
    "Here we also demonstrate that the luminosity can be plotted instead of the spectral luminosity density by passing `quantity_to_plot=\"luminosity\"` to the `plot_spectra` method. In fact, any quantity stored on an `Sed` can be passed to this argument to plot the respective quantity. These options include \"lnu\", \"luminosity\" or \"llam\" for rest frame spectra or \"fnu\", \"flam\" or \"flux\" for observed spectra.\n",
    "\n",
=======
    "### Dust emission\n",
    "\n",
    "`synthesizer` can also be used to model emission through a simple energy balance approach. To do this we can supply a method that calculates an attenuated spectrum a `synthesizer.dust.emission.DustEmission` object. `synthesizer` has several built-in and these are described in **insert referenc**."
   ]
  },
  {
   "cell_type": "code",
   "execution_count": null,
   "metadata": {},
   "outputs": [],
   "source": [
    "\n",
    "from synthesizer.dust.emission import Greybody\n",
    "from unyt import K"
   ]
  },
  {
   "attachments": {},
   "cell_type": "markdown",
   "metadata": {},
   "source": [
    "If we provide a single attenuation (and curve) we need to only provide a single dust_emission model:"
   ]
  },
  {
   "cell_type": "code",
   "execution_count": null,
   "metadata": {},
   "outputs": [],
   "source": [
    "# initialise a greybody dust emission model\n",
    "dust_emission_model = Greybody(30*K, 1.2)\n",
    "\n",
    "galaxy.spectra = {}  # reset spectra\n",
    "galaxy.stars.get_spectra_pacman(grid, tau_v = 0.5, alpha=-1, dust_emission_model = dust_emission_model)\n",
    "galaxy.stars.plot_spectra(spectra_to_plot = ['emergent', 'dust', 'total'])\n"
   ]
  },
  {
   "attachments": {},
   "cell_type": "markdown",
   "metadata": {},
   "source": [
    "We can also specificy different dust emission models for the birth cloud and ISM (diffuse) dust separately:"
   ]
  },
  {
   "cell_type": "code",
   "execution_count": null,
   "metadata": {},
   "outputs": [],
   "source": [
    "\n",
    "galaxy.spectra = {}  # reset spectra\n",
    "tau_v_ISM = 0.5  # ISM component of dust attenuation\n",
    "tau_v_BC = 0.5  # birth-cloud componest of dust attenuation\n",
    "tau_v = [tau_v_ISM, tau_v_BC]\n",
    "alpha = [-0.7, -1.3]\n",
    "dust_emission_ISM = Greybody(20*K, 1.2)\n",
    "dust_emission_BC = Greybody(50*K, 1.2)\n",
    "dust_emission_model = [dust_emission_ISM, dust_emission_BC]\n",
    "\n",
    "galaxy.stars.get_spectra_pacman(grid, tau_v = tau_v, alpha = alpha, young_old_thresh = 7., dust_emission_model=dust_emission_model)\n",
    "\n",
    "\n",
    "galaxy.stars.plot_spectra(spectra_to_plot = ['old_dust', 'young_dust_BC', 'young_dust_ISM', 'young_dust', 'dust'])\n",
    "galaxy.stars.plot_spectra(spectra_to_plot = ['old_total', 'young_total', 'total'])"
   ]
  },
  {
   "attachments": {},
   "cell_type": "markdown",
   "metadata": {},
   "source": [
    "### Galaxy summary"
   ]
  },
  {
   "attachments": {},
   "cell_type": "markdown",
   "metadata": {},
   "source": [
>>>>>>> 69199f37
    "Like other objects in `synthesizer` we can also get a useful summary of the `Galaxy` object just using the `print` function:"
   ]
  },
  {
   "cell_type": "code",
   "execution_count": null,
   "metadata": {},
   "outputs": [],
   "source": [
    "print(galaxy)"
   ]
  },
  {
   "attachments": {},
   "cell_type": "markdown",
   "metadata": {},
   "source": [
    "We can also extract an spectra and generate broadband photometry. See the `Sed` and `Filter` tutorials:"
   ]
  },
  {
   "cell_type": "code",
   "execution_count": null,
   "metadata": {},
   "outputs": [],
   "source": [
    "\n",
    "sed = galaxy.stars.spectra['emergent']\n",
    "\n",
    "tophats = {'U': {'lam_eff': 3650, 'lam_fwhm': 660},\n",
    "           'V': {'lam_eff': 5510, 'lam_fwhm': 880},\n",
    "           'J': {'lam_eff': 12200, 'lam_fwhm': 2130}}\n",
    "fc = FilterCollection(tophat_dict=tophats, new_lam=grid.lam)\n",
    "bb_lnu = sed.get_broadband_luminosities(fc)\n",
    "print(bb_lnu)"
   ]
  }
 ],
 "metadata": {
  "kernelspec": {
   "display_name": "venv",
   "language": "python",
   "name": "python3"
  },
  "language_info": {
   "codemirror_mode": {
    "name": "ipython",
    "version": 3
   },
   "file_extension": ".py",
   "mimetype": "text/x-python",
   "name": "python",
   "nbconvert_exporter": "python",
   "pygments_lexer": "ipython3",
   "version": "3.10.11"
  },
  "vscode": {
   "interpreter": {
    "hash": "3fbdfee1eda89f517d14c65aaeb395605ea48cc827c54c8ae1828e532ec42817"
   }
  }
 },
 "nbformat": 4,
 "nbformat_minor": 2
}<|MERGE_RESOLUTION|>--- conflicted
+++ resolved
@@ -337,10 +337,9 @@
    "cell_type": "markdown",
    "metadata": {},
    "source": [
-<<<<<<< HEAD
     "Here we also demonstrate that the luminosity can be plotted instead of the spectral luminosity density by passing `quantity_to_plot=\"luminosity\"` to the `plot_spectra` method. In fact, any quantity stored on an `Sed` can be passed to this argument to plot the respective quantity. These options include \"lnu\", \"luminosity\" or \"llam\" for rest frame spectra or \"fnu\", \"flam\" or \"flux\" for observed spectra.\n",
     "\n",
-=======
+
     "### Dust emission\n",
     "\n",
     "`synthesizer` can also be used to model emission through a simple energy balance approach. To do this we can supply a method that calculates an attenuated spectrum a `synthesizer.dust.emission.DustEmission` object. `synthesizer` has several built-in and these are described in **insert referenc**."
@@ -423,7 +422,6 @@
    "cell_type": "markdown",
    "metadata": {},
    "source": [
->>>>>>> 69199f37
     "Like other objects in `synthesizer` we can also get a useful summary of the `Galaxy` object just using the `print` function:"
    ]
   },
