{
 "cells": [
  {
   "cell_type": "markdown",
   "id": "947397f6",
   "metadata": {},
   "source": [
    "# Creating Images From Galaxy Particle distributions\n",
    "\n",
    "In this example we show how to create various different types of images from stellar particles. For this purpose we utilise the parametric SFZH functionality to create fake galaxies, derive their spectra from the SPS grid and then make images using the Sythensizer Imaging submodule.\n",
    "\n",
    "## The setup"
   ]
  },
  {
   "cell_type": "code",
   "execution_count": null,
   "id": "46dcb7d5",
   "metadata": {},
   "outputs": [],
   "source": [
    "import os\n",
    "import time\n",
    "import numpy as np\n",
    "import matplotlib as mpl\n",
    "import matplotlib.colors as cm\n",
    "import matplotlib.pyplot as plt\n",
    "import matplotlib.gridspec as gridspec\n",
    "from unyt import yr, Myr, kpc, arcsec, nJy, Mpc, Msun\n",
    "from astropy.cosmology import Planck18 as cosmo\n",
    "from scipy import signal\n",
    "\n",
    "from synthesizer.grid import Grid\n",
    "from synthesizer.filters import FilterCollection as Filters\n",
    "from synthesizer.load_data.load_camels import load_CAMELS_IllustrisTNG\n",
    "from synthesizer.kernel_functions import Kernel"
   ]
  },
  {
   "cell_type": "markdown",
   "id": "aced8bcb",
   "metadata": {},
   "source": [
    "First port of call is initilaising the SPS grid. Here we use the test grid."
   ]
  },
  {
   "cell_type": "code",
   "execution_count": null,
   "id": "869a6043",
   "metadata": {},
   "outputs": [],
   "source": [
    "# Define the grid\n",
    "grid_name = \"test_grid\"\n",
    "grid_dir = \"../../../tests/test_grid/\"\n",
    "grid = Grid(grid_name, grid_dir=grid_dir, new_lam=np.logspace(2, 5, 600))"
   ]
  },
  {
   "cell_type": "markdown",
   "id": "eff77b0a",
   "metadata": {},
   "source": [
    "For demonstration purposes we will just load one of the CAMELS galaxies from the test data. To see how to intialise your own galaxies see [the particle galaxy docs](../galaxies/galaxy_obj.ipynb)."
   ]
  },
  {
   "cell_type": "code",
   "execution_count": null,
   "id": "c52d3ab9",
   "metadata": {},
   "outputs": [],
   "source": [
    "galaxy_start = time.time()\n",
    "\n",
    "# Create galaxy object\n",
    "gal = load_CAMELS_IllustrisTNG(\n",
    "    \"../../../tests/data/\",\n",
    "    snap_name=\"camels_snap.hdf5\",\n",
    "    fof_name=\"camels_subhalo.hdf5\",\n",
    "    physical=True,\n",
    ")[1]\n",
    "\n",
    "print(\"Galaxy created, took:\", time.time() - galaxy_start)\n",
    "\n",
    "print(f\"Galaxy has {gal.stars.nstars} stellar particles\")\n",
    "print(f\"Galaxy gas {gal.gas.nparticles} gas particles\")"
   ]
  },
  {
   "cell_type": "markdown",
   "id": "3f970eff",
   "metadata": {},
   "source": [
    "### Getting the spectra\n",
    "\n",
    "To make an image we need to map the stellar particle properties onto the SPS grid defined in the `grid` object. To do this we use the galaxy's in built `generate_particle_spectra` method and create `\"total\"` SEDs with both stellar and nebular contributions. This returns an SED object containing lots of helper methods for working with spectra. \n",
    "\n",
    "Here we will use `get_fnu` to convert the rest frame SED into an observed SED which takes into account the previously set redshift stored on the `stars` object. By passing `igm=None` we assume the default `igm` contribution (`Inoue14`). This can be changed to `False` for no IGM or to another IGM model defined in `synthesizer.igm`.\n"
   ]
  },
  {
   "cell_type": "code",
   "execution_count": null,
   "id": "4c67b061",
   "metadata": {},
   "outputs": [],
   "source": [
    "spectra_start = time.time()\n",
    "\n",
    "# Calculate the stellar rest frame SEDs for all particles in erg / s / Hz\n",
    "sed = gal.stars.get_particle_spectra_incident(grid)\n",
    "\n",
    "# Calculate the observed SED in nJy\n",
    "sed.get_fnu(cosmo, gal.redshift, igm=None)\n",
    "\n",
    "print(\"Spectra created, took:\", time.time() - spectra_start)"
   ]
  },
  {
   "cell_type": "markdown",
   "id": "804df9f6",
   "metadata": {},
   "source": [
    "### Defining filters\n",
    "\n",
    "Before making photometric images we need to define a set of filters we want images for. This can be done in a number of ways using a `FilterCollection` object. There are a number of different ways to create filters (see the filter example). Here we will get Webb filters from the SVO database."
   ]
  },
  {
   "cell_type": "code",
   "execution_count": null,
   "id": "65ae407d",
   "metadata": {},
   "outputs": [],
   "source": [
    "filter_start = time.time()\n",
    "\n",
    "# Define filter list\n",
    "filter_codes = [\n",
    "    \"JWST/NIRCam.F090W\",\n",
    "    \"JWST/NIRCam.F150W\",\n",
    "    \"JWST/NIRCam.F200W\",\n",
    "]\n",
    "\n",
    "# Set up filter object\n",
    "filters = Filters(filter_codes, new_lam=grid.lam)\n",
    "\n",
    "print(\"Filters created, took:\", time.time() - filter_start)"
   ]
  },
  {
   "cell_type": "markdown",
   "id": "e6fefc73",
   "metadata": {},
   "source": [
    "## Imaging\n",
    "\n",
    "Before we make any images we need to define the resolution of our images and the FOV (or width) of the images. We do this with associated units to enable the code to internally transform all quantites to a consistent unit system. We take the units of the resolution as the unit system to which all quantities should be transformed. Here we will use kpc for all spatial quantities but this is not necessary, these units can be a mixture units with the same dimension (e.g. *physical* Mpc, kpc and pc, or arcseconds and degrees) or a mixture of angular and cartesian units (but note that angular coordinates require a redshift to be defined even when making rest frame images to enable the transformation to a consistent unit system)."
   ]
  },
  {
   "cell_type": "code",
   "execution_count": null,
   "id": "01abb509",
   "metadata": {},
   "outputs": [],
   "source": [
    "# Define the width of the image\n",
    "width = 30 * kpc\n",
    "\n",
    "# Define image resolution (here we arbitrarily set it to 100 pixels along an axis)\n",
    "resolution = width / 200\n",
    "\n",
    "print(\n",
    "    \"Image width is %.2f kpc with %.2f kpc resolution\"\n",
    "    % (width.value, resolution.value)\n",
    ")"
   ]
  },
  {
   "cell_type": "markdown",
   "id": "8db93b4f",
   "metadata": {},
   "source": [
    "### Stellar mass maps\n",
    "\n",
    "The base imaging classes in Synthesizer are designed to allow multiple different use cases including spectral data cubes, photometry in multiple bands, and images of arbitrary properties. Before we venture into photometry lets make a stellar mass histogram by passing the stellar masses in as `pixel_values`."
   ]
  },
  {
   "cell_type": "code",
   "execution_count": null,
   "id": "8218d6f6",
   "metadata": {},
   "outputs": [],
   "source": [
    "img_start = time.time()\n",
    "\n",
    "# Get the image\n",
    "mass_hist_img = gal.make_images(\n",
    "    resolution,\n",
    "    fov=width,\n",
    "    img_type=\"hist\",\n",
    "    pixel_values=gal.stars._current_masses,\n",
    ")\n",
    "\n",
    "print(\"Histogram image took:\", time.time() - img_start)"
   ]
  },
  {
   "cell_type": "markdown",
   "id": "edae37c4",
   "metadata": {},
   "source": [
    "When making a singular image from an array passed to `pixel_values` the resultant image is stored in `Image.img`. Lets plot the resulting stellar mass histogram."
   ]
  },
  {
   "cell_type": "code",
   "execution_count": null,
   "id": "47c4981b",
   "metadata": {},
   "outputs": [],
   "source": [
    "# Plot what we've made\n",
    "fig = plt.figure()\n",
    "ax = fig.add_subplot(111)\n",
    "ax.imshow(mass_hist_img.img)\n",
    "ax.axis(False)\n",
    "plt.show()\n",
    "plt.close(fig)"
   ]
  },
  {
   "cell_type": "markdown",
   "id": "8cd1073a",
   "metadata": {},
   "source": [
    "However, stellar particles in SPH simulations are not point sources. In fact we defined the smoothing lengths that describes each stellar particle's SPH kernel above when we made the `Stars`. If we pass `\"smoothed\"` instead of `\"hist\"` to `img_type` we can make use of these smoothing lengths and make an image of the stellar distribution correctly smoothed of the SPH kernels.\n",
    "\n",
    "To do so we first need to get an SPH kernel from `synthesizer.kernel_functions` and pass that to `make_images` in addition to the previous properties."
   ]
  },
  {
   "cell_type": "code",
   "execution_count": null,
   "id": "82d5dcb3",
   "metadata": {},
   "outputs": [],
   "source": [
    "# Get the SPH kernel\n",
    "sph_kernel = Kernel()\n",
    "kernel_data = sph_kernel.get_kernel()\n",
    "\n",
    "img_start = time.time()\n",
    "\n",
    "# Get the image\n",
    "mass_smooth_img = gal.make_images(\n",
    "    resolution,\n",
    "    fov=width,\n",
    "    img_type=\"smoothed\",\n",
    "    pixel_values=gal.stars._current_masses,\n",
    "    kernel=kernel_data,\n",
    "    kernel_threshold=1,\n",
    ")\n",
    "\n",
    "print(\"Smoothed image took:\", time.time() - img_start)"
   ]
  },
  {
   "cell_type": "markdown",
   "id": "13d47689",
   "metadata": {},
   "source": [
    "We also provide helper functions for making plots from the computed image arrays. In the simplest use case the user only has to state the type of image they'd like to plot: `\"standard\"` for the images we've made here, and `\"psf\"` for images with PSFs and `\"noise\"` for images including nosie, both of which we will cover shortly. The user can also optionally state the colormap to use, provide a normalisation range for the image/images and provide a function to scale the pixel values but we will ignore those here."
   ]
  },
  {
   "cell_type": "code",
   "execution_count": null,
   "id": "43201780",
   "metadata": {},
   "outputs": [],
   "source": [
    "# Plot what we've made\n",
    "fig, ax = mass_smooth_img.plot_image(\n",
    "    img_type=\"standard\", show=True, cmap=\"plasma\"\n",
    ")\n",
    "plt.close(fig)"
   ]
  },
  {
   "cell_type": "markdown",
   "id": "1e424d79",
   "metadata": {},
   "source": [
    "### Photometric imaging\n",
    "\n",
    "What we really want is observed photometric images in the filters we defined earlier. Compared to the simple mass map we now need to provide a number of extra arguments: \n",
    "\n",
    "- `sed`: The `SED` object we created earlier containing the rest frame and observed SEDs and wavelength/frequency arrays.\n",
    "- `filters`: The `FilterCollection` we defined earlier with the bands we want images in.\n",
    "- `rest_frame`: A boolean flag for whether we want the rest frame or observed photometric images. Here we will make observed images.\n",
    "- `cosmo`: The astropy.cosmology object defining the employed cosmology.\n",
    "\n",
    "Internally a spectral data cube is made first and stored in the image at `Image.ifu_obj` (the data cube array itself being stored in `Image.ifu_obj.ifu`) which the filter curves are then convolved with to produce the photometric images in each band. This process is significantly more efficient than making images using the photometry of each particle, even when only using 2 filters. "
   ]
  },
  {
   "cell_type": "code",
   "execution_count": null,
   "id": "1bfa17c0",
   "metadata": {},
   "outputs": [],
   "source": [
    "img_start = time.time()\n",
    "\n",
    "# Get the image\n",
    "hist_img = gal.make_images(\n",
    "    resolution,\n",
    "    fov=width,\n",
    "    img_type=\"hist\",\n",
    "    stellar_spectra_type=\"incident\",\n",
    "    filters=filters,\n",
    "    rest_frame=False,\n",
    "    cosmo=cosmo,\n",
    ")\n",
    "\n",
    "# Get the image\n",
    "smooth_img = gal.make_images(\n",
    "    resolution,\n",
    "    fov=width,\n",
    "    img_type=\"smoothed\",\n",
    "    stellar_spectra_type=\"incident\",\n",
    "    filters=filters,\n",
    "    rest_frame=False,\n",
    "    cosmo=cosmo,\n",
    "    kernel=kernel_data,\n",
    "    kernel_threshold=1,\n",
    ")\n",
    "\n",
    "print(\"Images took:\", time.time() - img_start)"
   ]
  },
  {
   "cell_type": "markdown",
   "id": "80b2ce8c",
   "metadata": {},
   "source": [
    "When making images in multiple bands the image arrays themselves are stored in a dictionary of the form `{f.filter_code: img_array}`. Below we extract this dictionary and plot each of the images we have made."
   ]
  },
  {
   "cell_type": "code",
   "execution_count": null,
   "id": "238f5a6d",
   "metadata": {},
   "outputs": [],
   "source": [
    "hist_imgs = hist_img.imgs\n",
    "smooth_imgs = smooth_img.imgs\n",
    "\n",
    "# Lets set up a simple normalisation across all images\n",
    "vmax = 0\n",
    "for img in hist_imgs.values():\n",
    "    up = np.percentile(img, 99.5)\n",
    "    if up > vmax:\n",
    "        vmax = up\n",
    "for img in smooth_imgs.values():\n",
    "    up = np.percentile(img, 99.9)\n",
    "    if up > vmax:\n",
    "        vmax = up\n",
    "norm = cm.Normalize(vmin=0, vmax=vmax)\n",
    "\n",
    "# Set up plot\n",
    "fig = plt.figure(figsize=(4 * len(filters), 4 * 2))\n",
    "gs = gridspec.GridSpec(2, len(filters), hspace=0.0, wspace=0.0)\n",
    "\n",
    "# Create top row\n",
    "axes = []\n",
    "for i in range(len(filters)):\n",
    "    axes.append(fig.add_subplot(gs[0, i]))\n",
    "\n",
    "# Loop over images plotting them\n",
    "for ax, fcode in zip(axes, filter_codes):\n",
    "    ax.imshow(hist_imgs[fcode], norm=norm, cmap=\"Greys_r\")\n",
    "    ax.set_title(fcode)\n",
    "    ax.tick_params(\n",
    "        axis=\"both\",\n",
    "        which=\"both\",\n",
    "        left=False,\n",
    "        right=False,\n",
    "        labelleft=False,\n",
    "        labelright=False,\n",
    "        bottom=False,\n",
    "        top=False,\n",
    "        labelbottom=False,\n",
    "        labeltop=False,\n",
    "    )\n",
    "\n",
    "# Set y axis label on left most plot\n",
    "axes[0].set_ylabel(\"Histogram\")\n",
    "\n",
    "# Create bottom row\n",
    "axes = []\n",
    "for i in range(len(filters)):\n",
    "    axes.append(fig.add_subplot(gs[1, i]))\n",
    "\n",
    "# Loop over images plotting them\n",
    "for ax, fcode in zip(axes, filter_codes):\n",
    "    ax.imshow(smooth_imgs[fcode], norm=norm, cmap=\"Greys_r\")\n",
    "    ax.tick_params(\n",
    "        axis=\"both\",\n",
    "        which=\"both\",\n",
    "        left=False,\n",
    "        right=False,\n",
    "        labelleft=False,\n",
    "        labelright=False,\n",
    "        bottom=False,\n",
    "        top=False,\n",
    "        labelbottom=False,\n",
    "        labeltop=False,\n",
    "    )\n",
    "\n",
    "# Set y axis label on left most plot\n",
    "axes[0].set_ylabel(\"Smoothed\")\n",
    "\n",
    "# Plot the image\n",
    "plt.show()\n",
    "plt.close(fig)"
   ]
  },
  {
   "cell_type": "markdown",
   "id": "11a548ce",
   "metadata": {},
   "source": [
    "## Including a Point Spread Function (PSF)\n",
    "\n",
    "Of course, the smoothed distribution is only part of the story. To properly model observations by a particular observatory we need to take into account the smoothing due to the PSF of the telescope. \n",
    "\n",
    "We take the PSFs as arrays stored in a dictionary of the form `{f.filter_code: psf_array}`, where each filter has its own PSF array (optionally a single array can be passed and appliec to all filters). Here we will just create a fake gaussian PSF for all filters but PSFs can be sourced however the user wishes (for Webb we recommend the _webbpsf_ package) as long as a simple numpy array is passed within the psf dictionary for each filter.\n",
    "\n",
    "We also enable automatic super sampling of the image via the `psf_resample_factor` argument to improve the results of the convolution. The number of pixels along an axis will be increased by this factor prior to the intial image creation, the convolution is then applied at the super resolution and then all images are downsampled back to the native resolution.\n",
    "\n",
    "Note that a single call to `Galaxy.make_image` computes all types of images needed depending on the passed arguments, there is no need to create the image without the PSF first as we did above. Using the lower level interface each stage can be applied separately (see the images docs). The initial \"PSF-less\" image will be created at the super sampled resolution and then both `Image.imgs` and the PSF convolved images will be downsampled after convolution to the native pixel resolution. For finer control over resampling the user can use the base Image objects themselves."
   ]
  },
  {
   "cell_type": "code",
   "execution_count": null,
   "id": "ee4b5382",
   "metadata": {},
   "outputs": [],
   "source": [
    "# Create a fake PSF for each filter\n",
    "psf = np.outer(signal.windows.gaussian(50, 3), signal.windows.gaussian(50, 3))\n",
    "psfs = {f: psf for f in filters.filter_codes}\n",
    "\n",
    "img_start = time.time()\n",
    "\n",
    "# Get the image\n",
    "psf_img = gal.make_images(\n",
    "    resolution,\n",
    "    fov=width,\n",
    "    img_type=\"smoothed\",\n",
    "    stellar_spectra_type=\"incident\",\n",
    "    filters=filters,\n",
    "    rest_frame=False,\n",
    "    cosmo=cosmo,\n",
    "    psfs=psfs,\n",
    "    psf_resample_factor=2,\n",
    "    kernel=kernel_data,\n",
    "    kernel_threshold=1,\n",
    ")\n",
    "\n",
    "print(\"PSF images made, took:\", time.time() - img_start)"
   ]
  },
  {
   "cell_type": "markdown",
   "id": "fb121d1c",
   "metadata": {},
   "source": [
    "After convolution the results are stored in a dictionary, `Image.imgs_psf` (or `Image.img_psf` for singular images made from an array). Here we will use the plotting helper function to plot these images with some normalisation."
   ]
  },
  {
   "cell_type": "code",
   "execution_count": null,
   "id": "847dac1b",
   "metadata": {},
   "outputs": [],
   "source": [
    "psf_imgs = psf_img.imgs_psf\n",
    "\n",
    "# Lets set up a simple normalisation across all images\n",
    "vmax = 0\n",
    "for img in psf_imgs.values():\n",
    "    up = np.percentile(img, 99.9)\n",
    "    if up > vmax:\n",
    "        vmax = up\n",
    "\n",
    "# Get the plot\n",
    "fig, ax = psf_img.plot_image(img_type=\"psf\", show=True, vmin=0, vmax=vmax)\n",
    "plt.close(fig)"
   ]
  },
  {
   "cell_type": "markdown",
   "id": "583c16ea",
   "metadata": {},
   "source": [
    "## Including noise\n",
    "\n",
    "The final ingredient for a fully forward modelled synthetic image is a noise field. We enable a couple interfaces to implement these on the images: \n",
    "- A simple implementation via the `noises` argument. If this argument is passed to `Galaxy.make_image` then a noise field will be created centred on 0 with this standard deviation for each filer if `noises` is a dictionary. If `noises` is a single value it will be used for all filters.\n",
    "- A more sophisticated method where the noise is calculated using an aperture, a signal to noise ratio/s (SNR/s), and depths in each filter. The arguments are defined as follows:\n",
    "    - `aperture`: Either a single value or a dicitonary with a value per filter defining the radius of the aperture in which the noise is defined. This/these values are assumed to be in the image unit system defined by the resolution.\n",
    "    - `snrs`: Either a single value or a dicitonary with a value per filter defining the signal to noise ratio inside the aperture.\n",
    "    - `depths`: Either a single value or a dicitonary with a value and unit per filter defining the depth in each filter. Must be defined in the same units as the pixel values (erg / s / Hz for rest frame luminosity, nJy for flux images). There are helper functions in `synthesizer.utils` which enable easy switching between unit systems. \n",
    "    \n",
    "As with the PSF images this can all be handled in a single call to `Galaxy.make_image`. If PSFs have been provided the noise will be applied to the images with a PSF, otherwise the PSF-less images will be used.\n",
    "\n",
    "Below we demonstrate the the first simple approach using the `noises` argument. Images with noise are stored in a dictionary, `Image.imgs_noise` (or `Image.img_noise` for singular images made from an array). "
   ]
  },
  {
   "cell_type": "code",
   "execution_count": null,
   "id": "396666e3",
   "metadata": {},
   "outputs": [],
   "source": [
    "img_start = time.time()\n",
    "\n",
    "# Get the image\n",
    "simple_noise_img = gal.make_images(\n",
    "    resolution,\n",
    "    fov=width,\n",
    "    img_type=\"smoothed\",\n",
    "    stellar_spectra_type=\"incident\",\n",
    "    filters=filters,\n",
    "    rest_frame=False,\n",
    "    cosmo=cosmo,\n",
    "    psfs=psfs,\n",
    "    psf_resample_factor=2,\n",
    "    noises=100 * nJy,\n",
    "    kernel=kernel_data,\n",
    "    kernel_threshold=1,\n",
    ")\n",
    "\n",
    "print(\"Noisy images made, took:\", time.time() - img_start)\n",
    "\n",
    "simple_noise_imgs = simple_noise_img.imgs_noise\n",
    "\n",
    "# Lets set up a simple normalisation across all images\n",
    "vmax = 0\n",
    "for img in simple_noise_imgs.values():\n",
    "    up = np.percentile(img, 99.9)\n",
    "    if up > vmax:\n",
    "        vmax = up\n",
    "\n",
    "# Get the plot\n",
    "fig, ax = simple_noise_img.plot_image(\n",
    "    img_type=\"noise\", show=True, vmin=0, vmax=vmax\n",
    ")\n",
    "plt.close(fig)"
   ]
  },
  {
   "cell_type": "markdown",
   "id": "cd7d7b47",
   "metadata": {},
   "source": [
    "And here we define a toy set of `depths` with a fixed SNR and aperture size."
   ]
  },
  {
   "cell_type": "code",
   "execution_count": null,
   "id": "a25e8d30",
   "metadata": {},
   "outputs": [],
   "source": [
    "# Create the dictionary of depths\n",
    "depths = {f.filter_code: 100 * nJy for f in filters}\n",
    "\n",
    "img_start = time.time()\n",
    "\n",
    "# Get the image\n",
    "noise_img = gal.make_images(\n",
    "    resolution,\n",
    "    fov=width,\n",
    "    img_type=\"smoothed\",\n",
    "    stellar_spectra_type=\"incident\",\n",
    "    filters=filters,\n",
    "    rest_frame=False,\n",
    "    cosmo=cosmo,\n",
    "    psfs=psfs,\n",
    "    psf_resample_factor=2,\n",
    "    depths=depths,\n",
    "    snrs=5,\n",
    "    aperture=0.2,\n",
    "    kernel=kernel_data,\n",
    "    kernel_threshold=1,\n",
    ")\n",
    "\n",
    "print(\"Smoothed images made, took:\", time.time() - img_start)\n",
    "\n",
    "noise_imgs = noise_img.imgs_noise\n",
    "print([noise_imgs[f.filter_code].shape for f in filters])\n",
    "# Lets set up a simple normalisation across all images\n",
    "vmax = 0\n",
    "vmin = np.inf\n",
    "for img in noise_imgs.values():\n",
    "    up = np.percentile(img, 99.9)\n",
    "    low = -np.percentile(img, 32)\n",
    "    if up > vmax:\n",
    "        vmax = up\n",
    "    if low < vmin:\n",
    "        vmin = low\n",
    "\n",
    "# Get the plot\n",
    "fig, ax = simple_noise_img.plot_image(\n",
    "    img_type=\"noise\", show=True, vmin=vmin, vmax=vmax\n",
    ")\n",
    "plt.close(fig)"
   ]
  },
  {
   "cell_type": "markdown",
   "id": "5598bc9a",
   "metadata": {},
   "source": [
    "Finally we can use the RGB image method on the `Image` object to make quick RGB images by simply providing a dictionary detailing which filters we want in which bands, the type of image we want (once again `\"standard\"`, `\"psf\"`, or `\"noise\"`) and optional weights which we will ignore here."
   ]
  },
  {
   "cell_type": "code",
   "execution_count": null,
   "id": "f560d311",
   "metadata": {},
   "outputs": [],
   "source": [
    "# Create the rgb image from the psf image above example using our 3 filters\n",
    "rgb_img = noise_img.make_rgb_image(\n",
    "    rgb_filters={\n",
    "        \"R\": [\n",
    "            \"JWST/NIRCam.F200W\",\n",
    "        ],\n",
    "        \"G\": [\n",
    "            \"JWST/NIRCam.F150W\",\n",
    "        ],\n",
    "        \"B\": [\n",
    "            \"JWST/NIRCam.F090W\",\n",
    "        ],\n",
    "    },\n",
    "    img_type=\"noise\",\n",
    ")\n",
    "\n",
    "# Set up minima and maxima\n",
    "vmin = -np.percentile(rgb_img, 32)\n",
    "vmax = np.percentile(rgb_img, 99.9)\n",
    "norm = cm.Normalize(vmin=vmin, vmax=vmax, clip=True)\n",
    "print(\"Scaling to:\", vmin, \"->\", vmax)\n",
    "\n",
    "# Normalise the image.\n",
    "rgb_img = norm(rgb_img)\n",
    "\n",
    "print(rgb_img.shape)\n",
    "\n",
    "# Plot the image\n",
    "fig = plt.figure()\n",
    "ax = fig.add_subplot(111)\n",
    "ax.imshow(rgb_img, origin=\"lower\", interpolation=\"nearest\")\n",
    "ax.axis(\"off\")\n",
    "plt.show()\n",
    "plt.close(fig)"
   ]
  },
  {
   "cell_type": "markdown",
<<<<<<< HEAD
   "id": "83e20218",
=======
   "id": "1c871888",
>>>>>>> cb8ce701
   "metadata": {},
   "source": [
    "## Making property maps\n",
    "\n",
    "Synthesizer provides some helper methods for making commonly used maps. Below are examples showing their use. Some of these are summative (e.g. mass) while others are mass weighted averages (e.g. metallicity and age). \n",
    "\n",
    "To plot them we can use the `plot_map` helper functions which can optionally include a colorbar, unlike `plot_image`.\n",
    "\n",
    "### Mass maps"
   ]
  },
  {
   "cell_type": "code",
   "execution_count": null,
   "id": "318af4b4",
   "metadata": {},
   "outputs": [],
   "source": [
    "# Make the stellar mass map\n",
    "stellar_mass_map = gal.make_stellar_mass_map(\n",
    "    resolution=resolution,\n",
    "    fov=width,\n",
    "    img_type=\"smoothed\",\n",
    "    kernel=kernel_data,\n",
    "    kernel_threshold=1,\n",
    ")\n",
    "\n",
    "fig, ax = stellar_mass_map.plot_map(\n",
    "    show=True,\n",
    "    cmap=\"plasma\",\n",
    "    extent=[-15, 15, -15, 15],\n",
    "    cbar_label=\"$M_\\star/M_\\odot$\",\n",
    ")\n",
    "plt.close(fig)"
   ]
  },
  {
   "cell_type": "markdown",
<<<<<<< HEAD
   "id": "9b8e1582",
=======
   "id": "b0231d9b",
>>>>>>> cb8ce701
   "metadata": {},
   "source": [
    "### Metallicity maps\n",
    "\n",
    "For metallicity we can either plot the average metallicity in a pixel or the total metal mass in a pixel."
   ]
  },
  {
   "cell_type": "code",
   "execution_count": null,
<<<<<<< HEAD
   "id": "4d91638b",
=======
   "id": "9bf09ae8",
>>>>>>> cb8ce701
   "metadata": {},
   "outputs": [],
   "source": [
    "# Make the average stellar metallicity map\n",
    "metallicity_map = gal.make_stellar_metallicity_map(\n",
    "    resolution=resolution,\n",
    "    fov=width,\n",
    "    img_type=\"smoothed\",\n",
    "    kernel=kernel_data,\n",
    "    kernel_threshold=1,\n",
    ")\n",
    "\n",
    "fig, ax = metallicity_map.plot_map(\n",
    "    show=True,\n",
    "    cmap=\"plasma\",\n",
    "    extent=[-15, 15, -15, 15],\n",
    "    cbar_label=r\"$\\langle Z \\rangle $\",\n",
    ")\n",
    "plt.close(fig)\n",
    "\n",
    "# Make the stellar metal mass map\n",
    "metal_map = gal.make_stellar_metal_mass_map(\n",
    "    resolution=resolution,\n",
    "    fov=width,\n",
    "    img_type=\"smoothed\",\n",
    "    kernel=kernel_data,\n",
    "    kernel_threshold=1,\n",
    ")\n",
    "\n",
    "fig, ax = metal_map.plot_map(\n",
    "    show=True,\n",
    "    cmap=\"plasma\",\n",
    "    extent=[-15, 15, -15, 15],\n",
    "    cbar_label=\"$M_Z/M_\\odot$\",\n",
    ")\n",
    "plt.close(fig)"
   ]
  },
  {
   "cell_type": "markdown",
<<<<<<< HEAD
   "id": "594fb226",
=======
   "id": "0affc68b",
>>>>>>> cb8ce701
   "metadata": {},
   "source": [
    "### Age maps\n",
    "\n",
    "We can plot the average age in a pixel. Note that we can provide a normalisation function to the plotting method to scale our colormap."
   ]
  },
  {
   "cell_type": "code",
   "execution_count": null,
<<<<<<< HEAD
   "id": "f858e23b",
=======
   "id": "49593824",
>>>>>>> cb8ce701
   "metadata": {},
   "outputs": [],
   "source": [
    "from matplotlib.colors import LogNorm, Normalize\n",
    "\n",
    "\n",
    "# Make the stellar age map\n",
    "age_map = gal.make_stellar_age_map(\n",
    "    resolution=resolution,\n",
    "    fov=width,\n",
    "    img_type=\"smoothed\",\n",
    "    kernel=kernel_data,\n",
    "    kernel_threshold=1,\n",
    ")\n",
    "\n",
    "# Set up a normalisation\n",
    "norm = LogNorm(vmin=10**9, vmax=10**10.5, clip=True)\n",
    "\n",
    "fig, ax = age_map.plot_map(\n",
    "    show=True,\n",
    "    cmap=\"plasma\",\n",
    "    extent=[-15, 15, -15, 15],\n",
    "    cbar_label=r\"$\\langle \\mathrm{Age} / [\\mathrm{yr}] \\rangle$\",\n",
    "    norm=norm,\n",
    ")\n",
    "plt.close(fig)"
   ]
  },
  {
   "cell_type": "markdown",
<<<<<<< HEAD
   "id": "433ae32e",
=======
   "id": "e4c94e3b",
>>>>>>> cb8ce701
   "metadata": {},
   "source": [
    "### SFR maps\n",
    "\n",
    "By taking all the recently formed stars (those younger than `age_bin`) we can plot SFR maps. By default `age_bin` is 100 Myrs.\n",
    "\n",
    "We can also pass `plot_map` a `tick_formatter` to format the color bar ticks however we desire."
   ]
  },
  {
   "cell_type": "code",
   "execution_count": null,
<<<<<<< HEAD
   "id": "472bf08f",
=======
   "id": "a41816e8",
>>>>>>> cb8ce701
   "metadata": {},
   "outputs": [],
   "source": [
    "from matplotlib.ticker import FuncFormatter\n",
    "\n",
    "\n",
    "# Make the SFR map\n",
    "sfr_map = gal.make_sfr_map(\n",
    "    resolution=resolution,\n",
    "    fov=width,\n",
    "    img_type=\"smoothed\",\n",
    "    kernel=kernel_data,\n",
    "    kernel_threshold=1,\n",
    "    age_bin=100 * Myr,\n",
    ")\n",
    "\n",
    "# Set up a normalisation\n",
    "norm = Normalize(vmin=None, vmax=8.5 * 10**-6, clip=True)\n",
    "\n",
    "# Set up the tick formatter\n",
    "tick_formatter = FuncFormatter(lambda x, tick_pos: f\"{np.log10(x):.2f}\")\n",
    "\n",
    "fig, ax = sfr_map.plot_map(\n",
    "    show=True,\n",
    "    cmap=\"plasma\",\n",
    "    extent=[-15, 15, -15, 15],\n",
    "    cbar_label=\"$\\log_{10}(\\mathrm{SFR} / [M_\\odot/yr])$\",\n",
    "    norm=norm,\n",
    "    tick_formatter=tick_formatter,\n",
    ")\n",
    "plt.close(fig)"
   ]
  },
  {
   "cell_type": "markdown",
<<<<<<< HEAD
   "id": "1a91b5ae",
=======
   "id": "81a6d6ae",
>>>>>>> cb8ce701
   "metadata": {},
   "source": [
    "### sSFR maps"
   ]
  },
  {
   "cell_type": "code",
   "execution_count": null,
<<<<<<< HEAD
   "id": "add90e22",
=======
   "id": "46c3f41a",
>>>>>>> cb8ce701
   "metadata": {},
   "outputs": [],
   "source": [
    "# Make the sSFR map\n",
    "ssfr_map = gal.make_ssfr_map(\n",
    "    resolution=resolution,\n",
    "    fov=width,\n",
    "    img_type=\"smoothed\",\n",
    "    kernel=kernel_data,\n",
    "    kernel_threshold=1,\n",
    ")\n",
    "\n",
    "# Set up a normalisation\n",
    "norm = Normalize(vmin=None, vmax=4.75 * 10**-15, clip=True)\n",
    "\n",
    "fig, ax = ssfr_map.plot_map(\n",
    "    show=True,\n",
    "    cmap=\"plasma\",\n",
    "    extent=[-15, 15, -15, 15],\n",
    "    cbar_label=\"$\\log_{10}(\\mathrm{SFR} / [M_\\odot/yr])$\",\n",
    "    norm=norm,\n",
    "    tick_formatter=tick_formatter,\n",
    ")\n",
    "plt.close(fig)"
   ]
  }
 ],
 "metadata": {
  "language_info": {
   "name": "python"
  }
 },
 "nbformat": 4,
 "nbformat_minor": 5
}<|MERGE_RESOLUTION|>--- conflicted
+++ resolved
@@ -683,11 +683,7 @@
   },
   {
    "cell_type": "markdown",
-<<<<<<< HEAD
-   "id": "83e20218",
-=======
    "id": "1c871888",
->>>>>>> cb8ce701
    "metadata": {},
    "source": [
     "## Making property maps\n",
@@ -726,11 +722,7 @@
   },
   {
    "cell_type": "markdown",
-<<<<<<< HEAD
-   "id": "9b8e1582",
-=======
    "id": "b0231d9b",
->>>>>>> cb8ce701
    "metadata": {},
    "source": [
     "### Metallicity maps\n",
@@ -741,11 +733,7 @@
   {
    "cell_type": "code",
    "execution_count": null,
-<<<<<<< HEAD
-   "id": "4d91638b",
-=======
    "id": "9bf09ae8",
->>>>>>> cb8ce701
    "metadata": {},
    "outputs": [],
    "source": [
@@ -786,11 +774,7 @@
   },
   {
    "cell_type": "markdown",
-<<<<<<< HEAD
-   "id": "594fb226",
-=======
    "id": "0affc68b",
->>>>>>> cb8ce701
    "metadata": {},
    "source": [
     "### Age maps\n",
@@ -801,11 +785,7 @@
   {
    "cell_type": "code",
    "execution_count": null,
-<<<<<<< HEAD
-   "id": "f858e23b",
-=======
    "id": "49593824",
->>>>>>> cb8ce701
    "metadata": {},
    "outputs": [],
    "source": [
@@ -836,11 +816,7 @@
   },
   {
    "cell_type": "markdown",
-<<<<<<< HEAD
-   "id": "433ae32e",
-=======
    "id": "e4c94e3b",
->>>>>>> cb8ce701
    "metadata": {},
    "source": [
     "### SFR maps\n",
@@ -853,11 +829,7 @@
   {
    "cell_type": "code",
    "execution_count": null,
-<<<<<<< HEAD
-   "id": "472bf08f",
-=======
    "id": "a41816e8",
->>>>>>> cb8ce701
    "metadata": {},
    "outputs": [],
    "source": [
@@ -893,11 +865,7 @@
   },
   {
    "cell_type": "markdown",
-<<<<<<< HEAD
-   "id": "1a91b5ae",
-=======
    "id": "81a6d6ae",
->>>>>>> cb8ce701
    "metadata": {},
    "source": [
     "### sSFR maps"
@@ -906,11 +874,7 @@
   {
    "cell_type": "code",
    "execution_count": null,
-<<<<<<< HEAD
-   "id": "add90e22",
-=======
    "id": "46c3f41a",
->>>>>>> cb8ce701
    "metadata": {},
    "outputs": [],
    "source": [
