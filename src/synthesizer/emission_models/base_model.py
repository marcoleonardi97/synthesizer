--- conflicted
+++ resolved
@@ -2961,19 +2961,11 @@
                 Are we generating related model lines? If so we don't want
                 to apply any post processing functions or delete any lines,
                 this will be done outside the recursive call.
-<<<<<<< HEAD
-            limit_to (str):
-                If not None, defines a specifical model to limit the image
-                generation to. Otherwise, all models with saved spectra will
-                have images generated.
-            do_flux (bool):
-=======
-            limit_to (str, list)
+            limit_to (str, list):
                 If not None, defines a specific model (or list of models) to
                 limit the image generation to. Otherwise, all models with saved
                 spectra will have images generated.
-            do_flux (bool)
->>>>>>> be788cda
+            do_flux (bool):
                 If True, the images will be generated from fluxes, if False
                 they will be generated from luminosities.
             kernel (str):
@@ -2981,15 +2973,10 @@
                 None, no convolution will be applied.
             kernel_threshold (float):
                 The threshold for the convolution kernel.
-<<<<<<< HEAD
+            cosmo (Cosmology):
+                The cosmology to use for the image generation. If None,
+                the default cosmology will be used.
             nthreads (int):
-=======
-            cosmo (astropy.cosmology.Cosmology)
-                The cosmology to use for the image generation. This is only
-                needed for doing cartesian to angular conversions internally.
-                By default this is None and won't be needed.
-            nthreads (int)
->>>>>>> be788cda
                 The number of threads to use for the image generation.
             **kwargs (dict):
                 Any additional keyword arguments to pass to the generator
