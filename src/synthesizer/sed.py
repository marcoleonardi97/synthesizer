"""Functionality related to spectra storage and manipulation.

When a spectra is computed from a `Galaxy` or a Galaxy component the resulting
calculated spectra are stored in `Sed` objects. These provide helper functions
for quick manipulation of the spectra. Seds can contain a single spectra or
arbitrarily many, with all methods capable of acting on both consistently.

Example usage:

    sed = Sed(lams, lnu)
    sed.get_fnu(redshift)
    sed.apply_attenutation(tau_v=0.7)
    sed.get_photo_fnu(filters)
"""

import re

import matplotlib.pyplot as plt
import numpy as np
from scipy.interpolate import interp1d
from scipy.stats import linregress, norm
from spectres import spectres
<<<<<<< HEAD
from unyt import (
    Hz,
    angstrom,
    c,
    cm,
    erg,
    eV,
    h,
    pc,
    s,
    unyt_array,
)
=======
from unyt import Hz, angstrom, c, cm, erg, eV, h, pc, s
>>>>>>> f5563a6f

from synthesizer import exceptions
from synthesizer.conversions import lnu_to_llam
from synthesizer.extensions.timers import tic, toc
from synthesizer.photometry import PhotometryCollection
from synthesizer.units import Quantity
from synthesizer.utils import (
    TableFormatter,
    has_units,
    rebin_1d,
    wavelength_to_rgba,
)
from synthesizer.utils.integrate import integrate_last_axis
from synthesizer.warnings import warn


class Sed:
    """
    A class representing a spectral energy distribution (SED).

    Attributes:
        lam (Quantity, array-like, float)
            The rest frame wavelength array.
        nu (Quantity, array-like, float)
            The rest frame frequency array.
        lnu (Quantity, array-like, float)
            The spectral luminosity density.
        bolometric_luminosity (Quantity, float)
            The bolometric luminosity.
        fnu (Quantity, array-like, float)
            The spectral flux density.
        obslam (Quantity, array-like, float)
            The observed wavelength array.
        obsnu (Quantity, array-like, float)
            The observed frequency array.
        description (string)
            An optional descriptive string defining the Sed.
        redshift (float)
            The redshift of the Sed.
        photo_lnu (dict, float)
            The rest frame broadband photometry in arbitrary filters
            (filter_code: photometry).
        photo_fnu (dict, float)
            The observed broadband photometry in arbitrary filters
            (filter_code: photometry).
    """

    # Define Quantities, for details see units.py
    lam = Quantity()
    nu = Quantity()
    lnu = Quantity()
    fnu = Quantity()
    obsnu = Quantity()
    obslam = Quantity()
    bolometric_luminosity = Quantity()

    def __init__(self, lam, lnu=None, description=None):
        """
        Initialise a new spectral energy distribution object.

        Args:
            lam (array-like, float)
                The rest frame wavelength array. Default units are defined
                in `synthesizer.units`. If unmodified these will be Angstroms.
            lnu (array-like, float)
                The spectral luminosity density. Default units are defined in
                `synthesizer.units`. If unmodified these will be erg/s/Hz
            description (string)
                An optional descriptive string defining the Sed.
        """
        start = tic()

        # Set the description
        self.description = description

        # Set the wavelength
        self.lam = lam

        # Calculate frequency
        self.nu = c / self.lam

        # If no lnu is provided create an empty array with the same shape as
        # lam.
        if lnu is None:
            self.lnu = np.zeros(self.lam.shape)
        else:
            self.lnu = lnu

        # Prepare for bolometric luminosity calculation
        self.bolometric_luminosity = None

        # Redshift of the SED
        self.redshift = 0

        # The wavelengths and frequencies in the observer frame
        self.obslam = None
        self.obsnu = None
        self.fnu = None

        # Broadband photometry
        self.photo_lnu = None
        self.photo_fnu = None

        toc("Creating Sed", start)

    def sum(self):
        """
        For multidimensional `sed`'s, sum the luminosity to provide a 1D
        integrated SED.

        Returns:
            sed (object, Sed)
                Summed 1D SED.
        """

        # Check that the lnu array is multidimensional
        if len(self._lnu.shape) > 1:
            # Define the axes to sum over to give only the final axis
            sum_over = tuple(range(0, len(self._lnu.shape) - 1))

            # Create a new sed object with the first Lnu dimension collapsed
            new_sed = Sed(self.lam, np.nansum(self._lnu, axis=sum_over))

            # If fnu exists, sum that too
            if self.fnu is not None:
                new_sed.fnu = np.nansum(self.fnu, axis=sum_over)
                new_sed.obsnu = self.obsnu
                new_sed.obslam = self.obslam
                new_sed.redshift = self.redshift

            return new_sed
        else:
            # If 1D, just return the original array
            return self

    def concat(self, *other_seds):
        """
        Concatenate the spectra arrays of multiple Sed objects.

        This will combine the arrays along the first axis. For example
        concatenating two Seds with Sed.lnu.shape = (10, 1000) and
        Sed.lnu.shape = (20, 1000) will result in a new Sed with
        Sed.lnu.shape = (30, 1000). The wavelength array of
        the resulting Sed will be the array on self.

        Incompatible spectra shapes will raise an error.

        Args:
            other_seds (object, Sed)
                Any number of Sed objects to concatenate with self. These must
                have the same wavelength array.

        Returns:
            Sed
                A new instance of Sed with the concatenated lnu arrays.

        Raises:
            InconsistentAddition
                If wavelength arrays are incompatible an error is raised.
        """

        # Define the new lnu to accumalate in
        new_lnu = self._lnu

        # Loop over the other seds
        for other_sed in other_seds:
            # Ensure the wavelength arrays are compatible
            # NOTE: this is probably overkill and too costly. We
            # could instead check the first and last entry and the shape.
            # In rare instances this could fail though.
            if not np.array_equal(self._lam, other_sed._lam):
                raise exceptions.InconsistentAddition(
                    "Wavelength grids must be identical"
                )

            # Get the other lnu array
            other_lnu = other_sed._lnu

            # If the the number of dimensions differ between the lnu arrays we
            # need to promote the smaller one
            if new_lnu.ndim < other_lnu.ndim:
                new_lnu = np.array((new_lnu,))
            elif new_lnu.ndim > other_lnu.ndim:
                other_lnu = np.array((other_lnu,))
            elif new_lnu.ndim == other_lnu.ndim == 1:
                new_lnu = np.array((new_lnu,))
                other_lnu = np.array((other_lnu,))

            # Concatenate this lnu array
            new_lnu = np.concatenate((new_lnu, other_lnu))

        return Sed(self._lam, new_lnu)

    def __add__(self, second_sed):
        """
        Overide addition operator to allow two Sed objects to be added
        together.

        Args:
            second_sed (object, Sed)
                The Sed object to combine with self.

        Returns:
            Sed
                A new instance of Sed with added lnu and fnu arrays.

        Raises:
            InconsistentAddition
                If wavelength arrays or lnu arrays are incompatible an error
                is raised.
        """

        # Ensure the wavelength arrays are compatible
        if not (
            self._lam[0] == second_sed._lam[0]
            and self._lam[-1] == second_sed._lam[-1]
        ):
            raise exceptions.InconsistentAddition(
                "Wavelength grids must be identical "
                f"({self.lam.min()} -> {self.lam.max()} "
                f"with shape {self._lam.shape} != "
                f"{second_sed.lam.min()} -> {second_sed.lam.max()} "
                f"with shape {second_sed._lam.shape})"
            )

        # Ensure the lnu arrays are compatible
        # This check is redudant for Sed.lnu.shape = (nlam, ) spectra but will
        # not erroneously error. Nor is it expensive.
        if self._lnu.shape[0] != second_sed._lnu.shape[0]:
            raise exceptions.InconsistentAddition(
                "SEDs must have same dimensions "
                f"({self._lnu.shape} != {second_sed._lnu.shape})"
            )

        # They're compatible, add them and make a new Sed
        new_sed = Sed(self._lam, lnu=self._lnu + second_sed._lnu)

        # If fnu exists on both then we need to add those too
        if (self.fnu is not None) and (second_sed.fnu is not None):
            new_sed.fnu = self.fnu + second_sed.fnu
            new_sed.obsnu = self.obsnu
            new_sed.obslam = self.obslam
            new_sed.redshift = self.redshift

        return new_sed

    def __radd__(self, second_sed):
        """
        Overloads "reflected" addition to allow sed objects to be added
        together when in reverse order, i.e. second_sed + self.

        This may seem superfluous, but it is needed to enable the use of sum()
        on lists of Seds.

        Returns:
            Sed
                A new instance of Sed with added lnu arrays.

        Raises:
            InconsistentAddition
                If wavelength arrays or lnu arrays are incompatible an error
                is raised.
        """
        # Handle the int case explictly which is triggered by the use of sum
        if isinstance(second_sed, int) and second_sed == 0:
            return self
        return self.__add__(second_sed)

    def __mul__(self, scaling):
        """
        Overide multiplication operator to allow lnu to be scaled.
        This only works scaling * x.

        Note: only acts on the rest frame spectra. To get the
        scaled fnu get_fnu must be called on the newly scaled
        Sed object.

        Args:
            scaling (float)
                The scaling to apply to lnu.

        Returns:
            Sed
                A new instance of Sed with scaled lnu.
        """

        return Sed(self._lam, lnu=scaling * self._lnu)

    def __rmul__(self, scaling):
        """
        As above but for x * scaling.

        Note: only acts on the rest frame spectra. To get the
        scaled fnu get_fnu must be called on the newly
        scaled Sed object.

        Args:
            scaling (float)
                The scaling to apply to lnu.

        Returns:
            Sed
                A new instance of Sed with scaled lnu.
        """

        return Sed(self._lam, lnu=scaling * self._lnu)

    def __str__(self):
        """
        Return a string representation of the SED object.

        Returns:
            table (str)
                A string representation of the SED object.
        """
        # Intialise the table formatter
        formatter = TableFormatter(self)

        return formatter.get_table("SED")

    @property
    def luminosity(self):
        """
        Get the spectra in terms of luminosity.

        Returns
            luminosity (unyt_array)
                The luminosity array.
        """
        return self.lnu * self.nu

    @property
    def flux(self):
        """
        Get the spectra in terms fo flux.

        Returns:
            flux (unyt_array)
                The flux array.
        """
        return self.fnu * self.obsnu

    @property
    def llam(self):
        """
        Get the spectral luminosity density per Angstrom.

        Returns
            luminosity (unyt_array)
                The spectral luminosity density per Angstrom array.
        """
        return self.nu * self.lnu / self.lam

    @property
    def luminosity_nu(self):
        """
        Alias to lnu.

        Returns
            luminosity (unyt_array)
                The spectral luminosity density per Hz array.
        """
        return self.lnu

    @property
    def luminosity_lambda(self):
        """
        Alias to llam.

        Returns
            luminosity (unyt_array)
                The spectral luminosity density per Angstrom array.
        """
        return self.llam

    @property
    def wavelength(self):
        """
        Alias to lam (wavelength array).

        Returns
            wavelength (unyt_array)
                The wavelength array.
        """
        return self.lam

    @property
    def ndim(self):
        """
        Get the dimensions of the spectra array.

        Returns
            Tuple
                The shape of self.lnu
        """
        return np.ndim(self.lnu)

    @property
    def shape(self):
        """
        Get the shape of the spectra array.

        Returns
            Tuple
                The shape of self.lnu
        """
        return self.lnu.shape

    def get_lnu_at_nu(self, nu, kind=False):
        """
        Return lnu with units at a provided frequency using 1d interpolation.

        Args:
            wavelength (float/array-like, float)
                The wavelength(s) of interest.
            kind (str)
                Interpolation kind, see scipy.interp1d docs for more
                information. Possible values are 'linear', 'nearest',
                'zero', 'slinear', 'quadratic', 'cubic', 'previous', and
                'next'.

        Returns:
            luminosity (unyt_array)
                The luminosity (lnu) at the provided wavelength.
        """
        return interp1d(self._nu, self._lnu, kind=kind)(nu) * self.lnu.units

    def get_lnu_at_lam(self, lam, kind=False):
        """
        Return lnu at a provided wavelength.

        Args:
            lam (float/array-like, float)
                The wavelength(s) of interest.
            kind (str)
                Interpolation kind, see scipy.interp1d docs for more
                information. Possible values are 'linear', 'nearest',
                'zero', 'slinear', 'quadratic', 'cubic', 'previous', and
                'next'.

        Returns:
            luminosity (unyt-array)
                The luminosity (lnu) at the provided wavelength.
        """
        return interp1d(self._lam, self._lnu, kind=kind)(lam) * self.lnu.units

    def measure_bolometric_luminosity(
        self, integration_method="trapz", nthreads=1
    ):
        """
        Calculate the bolometric luminosity of the SED.

        This will integrate the SED over the final axis (which is always the
        wavelength axis) for an arbitrary number of dimensions.

        Args:
            integration_method (str)
                The integration method used to calculate the bolometric
                luminosity. Options include 'trapz' and 'simps'.
            nthreads (int)
                The number of threads to use for the integration. If -1 then
                all available threads are used.

        Returns:
            bolometric_luminosity (float)
                The bolometric luminosity.

        Raises:
            InconsistentArguments
                If `integration_method` is an incompatible option an error
                is raised.
        """
        start = tic()

        # Don't duplicate the calculation if we already have it
        if self.bolometric_luminosity is not None:
            return self.bolometric_luminosity

        # Calculate the bolometric luminosity
        # NOTE: the integration is done "backwards" when integrating over
        # frequency. It's faster to just multiply by -1 than to reverse the
        # array.
        integral = -integrate_last_axis(
            self._nu,
            self._lnu,
            nthreads=nthreads,
            method=integration_method,
        )
        toc("Calculating bolometric luminosity", start)

        # Assign the integral to the bolometric luminosity
        self.bolometric_luminosity = integral * self.lnu.units * self.nu.units

        return self.bolometric_luminosity

    def measure_window_luminosity(
        self, window, integration_method="trapz", nthreads=1
    ):
        """
        Measure the luminosity in a spectral window.

        Args:
            window (tuple, float)
                The window in wavelength.
            integration_method (str)
                The integration method used to calculate the window
                luminosity. Options include 'trapz' and 'simps'.
            nthreads (int)
                The number of threads to use for the integration. If -1 then
                all available threads are used.

        Returns:
            luminosity (float)
                The luminosity in the window.

        Raises:
            UnrecognisedOption
                If `integration_method` is an incompatible option
                an error is raised.
        """
        # Define the "transmission" for the window
        transmission = (self.lam > window[0]) & (self.lam < window[1])

        # Integrate the window
        # NOTE: the integration is done "backwards" when integrating over
        # frequency. It's faster to just multiply by -1 than to reverse the
        # array.
        luminosity = -(
            integrate_last_axis(
                self._nu,
                self._lnu * transmission,
                nthreads=nthreads,
                method=integration_method,
            )
            * self.lnu.units
            * Hz
        )

        return luminosity

    def measure_window_lnu(
        self, window, integration_method="trapz", nthreads=1
    ):
        """
        Measure lnu in a spectral window.

        Args:
            window (tuple, float)
                The window in wavelength.
            integration_method (str)
                The integration method to use on the window. Options include
                'average', or for integration 'trapz', and 'simps'.
            nthreads (int)
                The number of threads to use for the integration. If -1 then
                all available threads are used.

        Returns:
            luminosity (float)
                The luminosity in the window.

         Raises:
            UnrecognisedOption
                If `integration_method` is an incompatible option an error
                is raised.
        """
        # Define a pseudo transmission function
        transmission = (self.lam > window[0]) & (self.lam < window[1])
        transmission = transmission.astype(float)

        # Apply the correct method
        if integration_method == "average":
            # Apply to the correct axis of the spectra
            if self.ndim >= 2:
                lnu = (
                    np.array(
                        [
                            np.sum(_lnu * transmission) / np.sum(transmission)
                            for _lnu in self._lnu
                        ]
                    )
                    * self.lnu.units
                )

            else:
                lnu = np.sum(self.lnu * transmission) / np.sum(transmission)

        else:
            # Luminosity integral
            lum = integrate_last_axis(
                self._nu,
                self._lnu * transmission / self.nu,
                nthreads=nthreads,
                method=integration_method,
            )

            # Transmission integral
            tran = integrate_last_axis(
                self._nu,
                transmission / self.nu,
                nthreads=nthreads,
                method=integration_method,
            )

            # Compute lnu
            lnu = lum / tran * self.lnu.units

        return lnu.to(self.lnu.units)

    def measure_break(self, blue, red, nthreads=1, integration_method="trapz"):
        """
        Measure a spectral break (e.g. the Balmer break) using two windows.

        Args:
            blue (tuple, float)
                The wavelength limits of the blue window.
            red (tuple, float)
                The wavelength limits of the red window.
            nthreads (int)
                The number of threads to use for the integration. If -1 then
                all available threads are used.
            integration_method (str)
                The integration method used. Options include 'trapz'
                and 'simps'.

        Returns:
            break
                The ratio of the luminosity in the two windows.

        Raises:
            UnrecognisedOption
                If `integration_method` is an incompatible option an error
                is raised.
        """
        return (
            self.measure_window_lnu(
                red,
                nthreads=nthreads,
                integration_method=integration_method,
            ).value
            / self.measure_window_lnu(
                blue,
                nthreads=nthreads,
                integration_method=integration_method,
            ).value
        )

    def measure_balmer_break(self, nthreads=1, integration_method="trapz"):
        """
        Measure the Balmer break.

        This will use two windows at (3400,3600) and (4150,4250).

        Args:
            nthreads (int)
                The number of threads to use for the integration. If -1 then
                all available threads are used.
            integration_method (str)
                The integration method used. Options include 'trapz'
                and 'simps'.

        Returns:
            float
                The Balmer break strength

        Raises:
            UnrecognisedOption
                If `integration_method` is an incompatible option an error
                is raised.
        """
        blue = (3400, 3600) * angstrom
        red = (4150, 4250) * angstrom

        return self.measure_break(
            blue, red, nthreads=nthreads, integration_method=integration_method
        )

    def measure_d4000(
        self, definition="Bruzual83", nthreads=1, integration_method="trapz"
    ):
        """
        Measure the D4000 index.

        This can optionally use either the Bruzual83 or Balogh definitions.

        Args:
            definition
                The choice of definition: 'Bruzual83' or 'Balogh'.
            nthreads (int)
                The number of threads to use for the integration. If -1 then
                all available threads are used.
            integration_method (str)
                The integration method used. Options include 'trapz'
                and 'simps'.

        Returns:
            float
                The Balmer break strength.

         Raises:
            UnrecognisedOption
                If `definition` or `integration_method` is an
                incompatible option an error is raised.
        """
        # Define the requested definition
        if definition == "Bruzual83":
            blue = (3750, 3950) * angstrom
            red = (4050, 4250) * angstrom

        elif definition == "Balogh":
            blue = (3850, 3950) * angstrom
            red = (4000, 4100) * angstrom
        else:
            raise exceptions.UnrecognisedOption(
                f"Unrecognised definition ({definition}). "
                "Options are 'Bruzual83' or 'Balogh'"
            )

        return self.measure_break(
            blue,
            red,
            nthreads=nthreads,
            integration_method=integration_method,
        )

    def measure_beta(
        self, window=(1250.0, 3000.0), nthreads=1, integration_method="trapz"
    ):
        """
        Measure the UV continuum slope (beta).

        If the provided window is len(2) a full fit to the spectra is performed
        otherwise the luminosity in two windows is calculated and used to
        determine the slope, similar to observations.

        Args:
            window (tuple, float)
                The window in which to measure in terms of wavelength.
            nthreads (int)
                The number of threads to use for the integration. If -1 then
                all available threads are used.
            integration_method (str)
                The integration method used to calculate the window luminosity.
                Options include 'trapz' and 'simps'.

        Returns:
            float
                The UV continuum slope (beta)

        Raises:
            UnrecognisedOption
                If `integration_method` is an incompatible option an error
                is raised.
        """
        # If a single window is provided
        if len(window) == 2:
            s = (self.lam > window[0]) & (self.lam < window[1])

            # Handle different spectra dimensions
            if self.ndim >= 2:
                beta = np.array(
                    [
                        linregress(
                            np.log10(self._lam[s]), np.log10(_lnu[..., s])
                        )[0]
                        - 2.0
                        for _lnu in self.lnu
                    ]
                )

            else:
                beta = (
                    linregress(np.log10(self._lam[s]), np.log10(self._lnu[s]))[
                        0
                    ]
                    - 2.0
                )

        # If two windows are provided
        elif len(window) == 4:
            # Define the red and blue windows
            blue = window[:2]
            red = window[2:]

            # Measure the red and blue windows
            lnu_blue = self.measure_window_lnu(
                blue,
                nthreads=nthreads,
                integration_method=integration_method,
            )
            lnu_red = self.measure_window_lnu(
                red,
                nthreads=nthreads,
                integration_method=integration_method,
            )

            # Measure beta
            beta = (
                np.log10(lnu_blue / lnu_red)
                / np.log10(np.mean(blue) / np.mean(red))
                - 2.0
            )

        else:
            raise exceptions.InconsistentArguments(
                "A window of len 2 or 4 must be provided"
            )

        return beta

    def get_fnu0(self):
        """
        Calculate a dummy observed frame spectral energy distribution.
        Useful when you want rest-frame quantities.

        Uses a standard distance of 10 pcs.

        Returns:
            fnu (ndarray)
                Spectral flux density calcualted at d=10 pc.
        """
        # Get the observed wavelength and frequency arrays
        self.obslam = self._lam
        self.obsnu = self._nu

        # Compute the flux SED and apply unit conversions to get to nJy
        self.fnu = self.lnu / (4 * np.pi * (10 * pc) ** 2)

        return self.fnu

    def get_fnu(self, cosmo, z, igm=None):
        """
        Calculate the observed frame spectral energy distribution.

        NOTE: if a redshift of 0 is passed the flux return will be calculated
        assuming a distance of 10 pc omitting IGM since at this distance
        IGM contribution makes no sense.

        Args:
            cosmo (astropy.cosmology)
                astropy cosmology instance.
            z (float)
                The redshift of the spectra.
            igm (igm)
                The IGM class. e.g. `synthesizer.igm.Inoue14`.
                Defaults to None.

        Returns:
            fnu (ndarray)
                Spectral flux density calcualted at d=10 pc

        """
        # Store the redshift for later use
        self.redshift = z

        # If we have a redshift of 0 then the below will break since the
        # distance will be 0. Instead call get_fnu0 to get the flux at 10 pc
        if self.redshift == 0:
            return self.get_fnu0()

        # Get the observed wavelength and frequency arrays
        self.obslam = self._lam * (1.0 + z)
        self.obsnu = self._nu / (1.0 + z)

        # Compute the luminosity distance
        luminosity_distance = cosmo.luminosity_distance(z).to("cm").value * cm

        # Finally, compute the flux SED and apply unit conversions to get
        # to nJy
        self.fnu = self.lnu * (1.0 + z) / (4 * np.pi * luminosity_distance**2)

        # If we are applying an IGM model apply it
        if igm:
            self._fnu *= igm().get_transmission(z, self._obslam)

        return self.fnu

    def get_photo_lnu(self, filters, verbose=True):
        """
        Calculate broadband luminosities using a FilterCollection object

        Args:
            filters (filters.FilterCollection)
                A FilterCollection object.
            verbose (bool)
                Are we talking?

        Returns:
            photo_lnu (dict)
                A dictionary of rest frame broadband luminosities.
        """

        # Intialise result dictionary
        photo_lnu = {}

        # Loop over filters
        for f in filters:
            # Check whether the filter transmission curve wavelength grid
            # and the spectral grid are the same array
            if not np.array_equal(f.lam, self.lam):
                warn(
                    "Filter wavelength grid is not "
                    "the same as the SED wavelength grid."
                )

            # Apply the filter transmission curve and store the resulting
            # luminosity
            bb_lum = f.apply_filter(self._lnu, nu=self._nu)
            photo_lnu[f.filter_code] = bb_lum * self.lnu.units

        # Create the photometry collection and store it in the object
        self.photo_lnu = PhotometryCollection(filters, **photo_lnu)

        return self.photo_lnu

    def get_photo_fnu(self, filters, verbose=True):
        """
        Calculate broadband fluxes using a FilterCollection object

        Args:
            filters (object)
                A FilterCollection object.
            verbose (bool)
                Are we talking?

        Returns:
            (dict)
                A dictionary of fluxes in each filter in filters.
        """

        # Ensure fluxes actually exist
        if (self.obslam is None) | (self.fnu is None):
            return ValueError(
                (
                    "Fluxes not calculated, run `get_fnu` or "
                    "`get_fnu0` for observer frame or rest-frame "
                    "fluxes, respectively"
                )
            )

        # Set up flux dictionary
        photo_fnu = {}

        # Loop over filters in filter collection
        for f in filters:
            # Check whether the filter transmission curve wavelength grid
            # and the spectral grid are the same array
            if not np.array_equal(f.lam, self.lam):
                warn(
                    "Filter wavelength grid is not "
                    "the same as the SED wavelength grid."
                )

            # Calculate and store the broadband flux in this filter
            bb_flux = f.apply_filter(self._fnu, nu=self._obsnu)
            photo_fnu[f.filter_code] = bb_flux * self.fnu.units

        # Create the photometry collection and store it in the object
        self.photo_fnu = PhotometryCollection(filters, **photo_fnu)

        return self.photo_fnu

    def measure_colour(self, f1, f2):
        """
        Measure a broadband colour.

        Args:
            f1 (str)
                The blue filter code.
            f2 (str)
                The red filter code.

        Returns:
            (float)
                The broadband colour.
        """

        # Ensure fluxes exist
        if not bool(self.photo_fnu):
            raise ValueError(
                (
                    "Broadband fluxes not yet calculated, "
                    "run `get_photo_fnu` with a "
                    "FilterCollection"
                )
            )

        return 2.5 * np.log10(self.photo_fnu[f2] / self.photo_fnu[f1])

    def measure_index(self, feature, blue, red):
        """
        Measure an absorption feature index.

        Args:
            feature (tuple)
                Absorption feature window.
            blue (tuple)
                Blue continuum window for fitting.
            red (tuple)
                Red continuum window for fitting.

        Returns:
            index (float)
               Absorption feature index in units of wavelength
        """

        # self.lnu = np.array([self.lnu, self.lnu*2])

        # Measure the red and blue windows
        lnu_blue = self.measure_window_lnu(blue)
        lnu_red = self.measure_window_lnu(red)

        # Define the wavelength grid over the feature
        transmission = (self.lam > feature[0]) & (self.lam < feature[1])
        feature_lam = self.lam[transmission]

        # Extract mean values
        mean_blue = np.mean(blue)
        mean_red = np.mean(red)

        # Handle different spectra shapes
        if self.ndim >= 2:
            # Multiple spectra case

            # Perform polyfit for the continuum fit for all spectra
            continuum_fits = np.polyfit(
                [mean_blue, mean_red], [lnu_blue, lnu_red], 1
            )
            # Use the continuum fit to define the continuum for all spectra
            continuum = (
                np.column_stack(
                    continuum_fits[0]
                    * feature_lam.to(self.lam.units).value[:, np.newaxis]
                )
                + continuum_fits[1][:, np.newaxis]
            ) * self.lnu.units

            # Define the continuum subtracted spectrum for all SEDs
            feature_lum = self.lnu[:, transmission]
            feature_lum_continuum_subtracted = (
                -(feature_lum - continuum) / continuum
            )

            # Measure index for all SEDs
            index = np.trapz(
                feature_lum_continuum_subtracted, x=feature_lam, axis=1
            )

        else:
            # Single spectra case

            # Perform polyfit for the continuum fit
            continuum_fit = np.polyfit(
                [mean_blue, mean_red], [lnu_blue, lnu_red], 1
            )

            # Use the continuum fit to define the continuum
            continuum = (
                (continuum_fit[0] * feature_lam.to(self.lam.units).value)
                + continuum_fit[1]
            ) * self.lnu.units

            # Define the continuum subtracted spectrum
            feature_lum = self.lnu[transmission]
            feature_lum_continuum_subtracted = (
                -(feature_lum - continuum) / continuum
            )

            # Measure index
            index = np.trapz(feature_lum_continuum_subtracted, x=feature_lam)

        return index

    def get_resampled_sed(self, resample_factor=None, new_lam=None):
        """
        Resample the spectra onto a new set of wavelength points.

        This resampling can either be done by an integer number of wavelength
        elements per original wavelength element (i.e. up sampling),
        or by providing a new wavelength grid to resample on to.

        Args:
            resample_factor (int)
                The number of additional wavelength elements to
                resample to.
            new_lam (array-like, float)
                The wavelength array to resample onto.

        Returns:
            Sed
                A new Sed with the rebinned rest frame spectra.

        Raises:
            InconsistentArgument
                Either resample factor or new_lam must be supplied. If neither
                or both are passed an error is raised.
        """
        start = tic()

        # Ensure we have what we need
        if resample_factor is None and new_lam is None:
            raise exceptions.InconsistentArguments(
                "Either resample_factor or new_lam must be specified"
            )

        # Both arguments are unecessary, tell the user what we will do
        if resample_factor is not None and new_lam is not None:
            warn("Got resample_factor and new_lam, ignoring resample_factor")

        # Resample the wavelength array
        if new_lam is None:
            new_lam = rebin_1d(self.lam, resample_factor, func=np.mean)

        # Evaluate the function at the desired wavelengths
        new_spectra = spectres(new_lam, self._lam, self._lnu, fill=0)

        # Instantiate the new Sed
        sed = Sed(new_lam, new_spectra)

        # If self also has fnu we should resample those too and store the
        # shifted wavelengths and frequencies
        if self.fnu is not None:
            sed.obslam = sed._lam * (1.0 + self.redshift)
            sed.obsnu = sed._nu / (1.0 + self.redshift)
            sed.fnu = spectres(sed._obslam, self._obslam, self._fnu)
            sed.redshift = self.redshift

        # Clean up nans, we shouldn't get them but they do appear sometimes...
        sed._lnu = np.nan_to_num(sed._lnu)
        sed._fnu = np.nan_to_num(sed._fnu)
        sed._lam = np.nan_to_num(sed._lam)
        sed._nu = np.nan_to_num(sed._nu)
        sed._obslam = np.nan_to_num(sed._obslam)
        sed._obsnu = np.nan_to_num(sed._obsnu)

        toc("Resampling Sed", start)

        return sed

    def apply_attenuation(
        self,
        tau_v,
        dust_curve,
        mask=None,
    ):
        """
        Apply attenuation to spectra.

        Args:
            tau_v (float/array-like, float)
                The V-band optical depth for every star particle.
            dust_curve (synthesizer.emission_models.attenuation.*)
                An instance of one of the dust attenuation models. (defined in
                synthesizer/emission_models.attenuation.py)
            mask (array-like, bool)
                A mask array with an entry for each spectra. Masked out
                spectra will be ignored when applying the attenuation. Only
                applicable for Sed's holding an (N, Nlam) array.

        Returns:
            Sed
                A new Sed containing the rest frame spectra of self attenuated
                by the transmission defined from tau_v and the dust curve.
        """
        # Ensure the mask is compatible with the spectra
        if mask is not None:
            if self._lnu.ndim < 2:
                raise exceptions.InconsistentArguments(
                    "Masks are only applicable for Seds containing "
                    "multiple spectra"
                )
            if self._lnu.shape[: mask.ndim] != mask.shape:
                raise exceptions.InconsistentArguments(
                    "Mask and spectra are incompatible shapes "
                    f"({mask.shape}, {self._lnu.shape})"
                )

        # If tau_v is an array it needs to match the spectra shape
        if isinstance(tau_v, np.ndarray):
            if self._lnu.ndim < 2:
                raise exceptions.InconsistentArguments(
                    "Arrays of tau_v values are only applicable for Seds"
                    " containing multiple spectra"
                )
            if self._lnu.shape[0] != tau_v.size:
                raise exceptions.InconsistentArguments(
                    "tau_v and spectra are incompatible shapes "
                    f"({tau_v.shape}, {self._lnu.shape})"
                )

        # Compute the transmission
        transmission = dust_curve.get_transmission(tau_v, self._lam)

        # Get a copy of the rest frame spectra, we need to avoid
        # modifying the original
        spectra = np.copy(self._lnu)

        # Apply the transmission curve to the rest frame spectra with or
        # without applying a mask
        if mask is None:
            spectra *= transmission
        elif transmission.ndim > 1:
            spectra[mask] *= transmission[mask]
        else:
            spectra[mask] *= transmission

        return Sed(self.lam, lnu=spectra)

    def calculate_ionising_photon_production_rate(
        self, ionisation_energy=13.6 * eV, limit=100, nthreads=1
    ):
        """
        Calculate the ionising photon production rate.

        Args:
            ionisation_energy (unyt_array)
                The ionisation energy.
            limit (float/int)
                An upper bound on the number of subintervals
                used in the integration adaptive algorithm.
            nthreads (int)
                The number of threads to use for the integration. If -1 then
                all available threads are used.

        Returns
            float
                Ionising photon luminosity (s^-1).
        """
        # Convert lnu to llam
        llam = lnu_to_llam(self.lam, self.lnu)

        # Calculate ionisation wavelength
        ionisation_wavelength = h * c / ionisation_energy

        ionisation_mask = self.lam < ionisation_wavelength

        # Define integration arrays
        x = self._lam
        y = (llam * self.lam / h.to(erg / Hz) / c.to(angstrom / s)).value

        # Get value of luminosity at ionisation wavelength
        ionisation_y = np.interp(
            ionisation_wavelength.to(angstrom).value, x, y
        )

        # Restrict arrays to ionisation regime
        x = x[ionisation_mask]
        y = y[ionisation_mask]

        # Add ionisation wavelength and luminosity values
        x = np.append(x, ionisation_wavelength.to(angstrom).value)
        y = np.append(y, ionisation_y)

        ion_photon_prod_rate = integrate_last_axis(x, y, nthreads=nthreads) / s

        return ion_photon_prod_rate

    def plot_spectra(self, **kwargs):
        """
        Plot the spectra.

        A wrapper for synthesizer.sed.plot_spectra()
        """
        return plot_spectra(self, **kwargs)

    def plot_observed_spectra(self, **kwargs):
        """
        Plot the observed spectra.

        A wrapper for synthesizer.sed.plot_observed_spectra()
        """
        return plot_observed_spectra(self, self.redshift, **kwargs)

    def plot_spectra_as_rainbow(self, **kwargs):
        """
        Plot the spectra as a rainbow.

        A wrapper for synthesizer.sed.plot_spectra_as_rainbow()
        """
        return plot_spectra_as_rainbow(self, **kwargs)

    # @accepts(velocity_fwhm=length/time, velocity_sigma=length/time)
    def add_doppler_broadening(self, velocity_fwhm=None, velocity_sigma=None):
        """
        Add Doppler broadening to the spectra. This updates self.lnu to
        include Gaussian Doppler broadening.

        Args:
            velocity_fwhm (unyt.array.unyt_quantity)
                The FWHM of the velocity distribution.
            velocity_sigma (unyt.array.unyt_quantity)
                The standard deviation (scale, sigma) of the velocity
                distribution.

        Updates:
            self.lnu
        """

        # Check to see if either of the measures of velocity dispersion have
        # been provided.
        if (velocity_sigma is None) and (velocity_fwhm is None):
            raise exceptions.MissingArgument("")

        # If velocity_sigma has not been provided go ahead and calculate it.
        if velocity_sigma is None:
            # Standard relationship between sigma (scale) and FWHM for a
            # Normal distribution.
            velocity_sigma = velocity_fwhm / np.sqrt(8 * np.log(2))

        # set up new an array to hold the new spectra
        new_sed_lnu = np.zeros(len(self.lam))

        # set the first and last values to the original since these are not
        # calculated
        new_sed_lnu[0] = self._lnu[0]
        new_sed_lnu[-1] = self._lnu[-1]

        nu_lower = 0.5 * (self.nu[1:-1] + self.nu[2:])
        nu_upper = 0.5 * (self.nu[:-2] + self.nu[1:-1])

        # Loop over each resolution element, ignoring the first and last
        # element. This is because to do this properly we are going to
        # calculate the probability in each bin using the CDF.
        for nu0, lnu0 in zip(self.nu[1:-1], self.lnu[1:-1]):
            # Calculate sigma in freuqncy space.
            nu_sigma = velocity_sigma * nu0 / c

            # Convert to a dimensionless scale.
            scale = nu_sigma.to("THz").value

            # Calculate the upper and lower edges of the resolution element.
            lower_edges = (nu_lower - nu0).to("THz").value
            upper_edges = (nu_upper - nu0).to("THz").value

            # Now calcualte the fraction of the flux that falls in each
            # resolution element.
            fraction = norm.cdf(upper_edges, scale=scale) - norm.cdf(
                lower_edges, scale=scale
            )

            new_sed_lnu[1:-1] += lnu0.to("erg/s/Hz").value * fraction

        # replace lnu
        self.lnu = new_sed_lnu * erg / s / Hz


def plot_spectra(
    spectra,
    fig=None,
    ax=None,
    show=False,
    ylimits=(),
    xlimits=(),
    figsize=(3.5, 5),
    label=None,
    draw_legend=True,
    x_units=None,
    y_units=None,
    quantity_to_plot="lnu",
):
    """
    Plots either a specific spectra or all spectra provided in a dictionary.
    The plotted "type" of spectra is defined by the quantity_to_plot keyword
    arrgument which defaults to "lnu".

    This is a generic plotting function to be used either directly or to be
    wrapped by helper methods through Synthesizer.

    Args:
        spectra (dict/Sed)
            The Sed objects from which to plot. This can either be a dictionary
            of Sed objects to plot multiple or a single Sed object to only plot
            one.
        fig (matplotlib.pyplot.figure)
            The figure containing the axis. By default one is created in this
            function.
        ax (matplotlib.axes)
            The axis to plot the data on. By default one is created in this
            function.
        show (bool)
            Flag for whether to show the plot or just return the
            figure and axes.
        ylimits (tuple)
            The limits to apply to the y axis. If not provided the limits
            will be calculated with the lower limit set to 1000 (100) times
            less than the peak of the spectrum for rest_frame (observed)
            spectra.
        xlimits (tuple)
            The limits to apply to the x axis. If not provided the optimal
            limits are found based on the ylimits.
        figsize (tuple)
            Tuple with size 2 defining the figure size.
        label (string)
            The label to give the spectra. Only applicable when Sed is a single
            spectra.
        draw_legend (bool)
            Whether to draw the legend.
        x_units (unyt.unit_object.Unit)
            The units of the x axis. This will be converted to a string
            and included in the axis label. By default the internal unit system
            is assumed unless this is passed.
        y_units (unyt.unit_object.Unit)
            The units of the y axis. This will be converted to a string
            and included in the axis label. By default the internal unit system
            is assumed unless this is passed.
        quantity_to_plot (string)
            The sed property to plot. Can be "lnu", "luminosity" or "llam"
            for rest frame spectra or "fnu", "flam" or "flux" for observed
            spectra. Defaults to "lnu".

    Returns:
        fig (matplotlib.pyplot.figure)
            The matplotlib figure object for the plot.
        ax (matplotlib.axes)
            The matplotlib axes object containing the plotted data.
    """

    # Check we have been given a valid quantity_to_plot
    if quantity_to_plot not in (
        "lnu",
        "llam",
        "luminosity",
        "fnu",
        "flam",
        "flux",
    ):
        raise exceptions.InconsistentArguments(
            f"{quantity_to_plot} is not a valid quantity_to_plot"
            "(can be 'fnu' or 'flam')"
        )

    # Are we plotting in the rest_frame?
    rest_frame = quantity_to_plot in ("lnu", "llam", "luminosity")

    # Make a singular Sed a dictionary for ease below
    if isinstance(spectra, Sed):
        spectra = {
            label if label is not None else "spectra": spectra,
        }

        # Don't draw a legend if not label given
        if label is None and draw_legend:
            warn("No label given, we will not draw a legend")
            draw_legend = False

    # If we don't already have a figure, make one
    if fig is None:
        # Set up the figure
        fig = plt.figure(figsize=figsize)

        # Define the axes geometry
        left = 0.15
        height = 0.6
        bottom = 0.1
        width = 0.8

        # Create the axes
        ax = fig.add_axes((left, bottom, width, height))

        # Set the scale to log log
        ax.loglog()

    # Loop over the dict we have been handed, we want to do this backwards
    # to ensure the most recent spectra are on top
    keys = list(spectra.keys())[::-1]
    seds = list(spectra.values())[::-1]
    for key, sed in zip(keys, seds):
        # Get the appropriate luminosity/flux and wavelengths
        if rest_frame:
            lam = sed.lam
        else:
            # Ensure we have fluxes
            if sed.fnu is None:
                raise exceptions.MissingSpectraType(
                    f"This Sed has no fluxes ({key})! Have you called "
                    "Sed.get_fnu()?"
                )

            # Ok everything is fine
            lam = sed.obslam

        plt_spectra = getattr(sed, quantity_to_plot)

        # Prettify the label if not latex
        if not any([c in key for c in ("$", "_")]):
            key = key.replace("_", " ").title()

        # Plot this spectra
        ax.plot(lam, plt_spectra, lw=1, alpha=0.8, label=key)

    # Do we not have y limtis?
    if len(ylimits) == 0:
        # Define initial xlimits
        ylimits = [np.inf, -np.inf]

        # Loop over spectra and get the total required limits
        for sed in spectra.values():
            # Get the maximum ignoring infinites
            okinds = np.logical_and(
                getattr(sed, quantity_to_plot) > 0,
                getattr(sed, quantity_to_plot) < np.inf,
            )
            if True not in okinds:
                continue
            max_val = np.nanmax(getattr(sed, quantity_to_plot)[okinds])

            # Derive the x limits
            y_up = 10 ** (np.log10(max_val) * 1.05)
            y_low = 10 ** (np.log10(max_val) - 5)

            # Update limits
            if y_low < ylimits[0]:
                ylimits[0] = y_low
            if y_up > ylimits[1]:
                ylimits[1] = y_up

    # Do we not have x limits?
    if len(xlimits) == 0:
        # Define initial xlimits
        xlimits = [np.inf, -np.inf]

        # Loop over spectra and get the total required limits
        for sed in spectra.values():
            # Derive the x limits from data above the ylimits
            plt_spectra = getattr(sed, quantity_to_plot)
            lam_mask = plt_spectra > ylimits[0]
            if rest_frame:
                lams_above = sed.lam[lam_mask]
            else:
                lams_above = sed.obslam[lam_mask]

            # Saftey skip if no values are above the limit
            if lams_above.size == 0:
                continue

            # Derive the x limits
            x_low = 10 ** (np.log10(np.min(lams_above)) * 0.9)
            x_up = 10 ** (np.log10(np.max(lams_above)) * 1.1)

            # Update limits
            if x_low < xlimits[0]:
                xlimits[0] = x_low
            if x_up > xlimits[1]:
                xlimits[1] = x_up

    # Set the limits
    if not np.isnan(xlimits[0]) and not np.isnan(xlimits[1]):
        ax.set_xlim(*xlimits)
    if not np.isnan(ylimits[0]) and not np.isnan(ylimits[1]):
        ax.set_ylim(*ylimits)

    # Make the legend
    if draw_legend and any(ax.get_legend_handles_labels()[1]):
        ax.legend(fontsize=8, labelspacing=0.0)

    # Parse the units for the labels and make them pretty
    if x_units is None:
        x_units = lam.units.latex_repr
    else:
        x_units = str(x_units)
    if y_units is None:
        y_units = plt_spectra.units.latex_repr
    else:
        y_units = str(y_units)

    # Replace any \frac with a \ division
    pattern = r"\{(.*?)\}\{(.*?)\}"
    replacement = r"\1 \ / \ \2"
    x_units = re.sub(pattern, replacement, x_units).replace(r"\frac", "")
    y_units = re.sub(pattern, replacement, y_units).replace(r"\frac", "")

    # Label the x axis
    if rest_frame:
        ax.set_xlabel(r"$\lambda/[\mathrm{" + x_units + r"}]$")
    else:
        ax.set_xlabel(r"$\lambda_\mathrm{obs}/[\mathrm{" + x_units + r"}]$")

    # Label the y axis handling all possibilities
    if quantity_to_plot == "lnu":
        ax.set_ylabel(r"$L_{\nu}/[\mathrm{" + y_units + r"}]$")
    elif quantity_to_plot == "llam":
        ax.set_ylabel(r"$L_{\lambda}/[\mathrm{" + y_units + r"}]$")
    elif quantity_to_plot == "luminosity":
        ax.set_ylabel(r"$L/[\mathrm{" + y_units + r"}]$")
    elif quantity_to_plot == "fnu":
        ax.set_ylabel(r"$F_{\nu}/[\mathrm{" + y_units + r"}]$")
    elif quantity_to_plot == "flam":
        ax.set_ylabel(r"$F_{\lambda}/[\mathrm{" + y_units + r"}]$")
    else:
        ax.set_ylabel(r"$F/[\mathrm{" + y_units + r"}]$")

    # Are we showing?
    if show:
        plt.show()

    return fig, ax


def plot_observed_spectra(
    spectra,
    redshift,
    fig=None,
    ax=None,
    show=False,
    ylimits=(),
    xlimits=(),
    figsize=(3.5, 5),
    label=None,
    draw_legend=True,
    x_units=None,
    y_units=None,
    filters=None,
    quantity_to_plot="fnu",
):
    """
    Plots either a specific observed spectra or all observed spectra
    provided in a dictionary.

    This function is a wrapper around plot_spectra.

    This is a generic plotting function to be used either directly or to be
    wrapped by helper methods through Synthesizer.

    Args:
        spectra (dict/Sed)
            The Sed objects from which to plot. This can either be a dictionary
            of Sed objects to plot multiple or a single Sed object to only plot
            one.
        redshift (float)
            The redshift of the observation.
        fig (matplotlib.pyplot.figure)
            The figure containing the axis. By default one is created in this
            function.
        ax (matplotlib.axes)
            The axis to plot the data on. By default one is created in this
            function.
        show (bool)
            Flag for whether to show the plot or just return the
            figure and axes.
        ylimits (tuple)
            The limits to apply to the y axis. If not provided the limits
            will be calculated with the lower limit set to 1000 (100) times
            less than the peak of the spectrum for rest_frame (observed)
            spectra.
        xlimits (tuple)
            The limits to apply to the x axis. If not provided the optimal
            limits are found based on the ylimits.
        figsize (tuple)
            Tuple with size 2 defining the figure size.
        label (string)
            The label to give the spectra. Only applicable when Sed is a single
            spectra.
        draw_legend (bool)
            Whether to draw the legend.
        x_units (unyt.unit_object.Unit)
            The units of the x axis. This will be converted to a string
            and included in the axis label. By default the internal unit system
            is assumed unless this is passed.
        y_units (unyt.unit_object.Unit)
            The units of the y axis. This will be converted to a string
            and included in the axis label. By default the internal unit system
            is assumed unless this is passed.
        filters (FilterCollection)
            If given then the photometry is computed and both the photometry
            and filter curves are plotted
        quantity_to_plot (string)
            The sed property to plot. Can be "fnu", "flam", or "flux".
            Defaults to "fnu".

    Returns:
        fig (matplotlib.pyplot.figure)
            The matplotlib figure object for the plot.
        ax (matplotlib.axes)
            The matplotlib axes object containing the plotted data.
    """

    # Check we have been given a valid quantity_to_plot
    if quantity_to_plot not in ("fnu", "flam"):
        raise exceptions.InconsistentArguments(
            f"{quantity_to_plot} is not a valid quantity_to_plot"
            "(can be 'fnu' or 'flam')"
        )

    # Get the observed spectra plot
    fig, ax = plot_spectra(
        spectra,
        fig=fig,
        ax=ax,
        show=False,
        ylimits=ylimits,
        xlimits=xlimits,
        figsize=figsize,
        label=label,
        draw_legend=draw_legend,
        x_units=x_units,
        y_units=y_units,
        quantity_to_plot=quantity_to_plot,
    )

    # Are we including photometry and filters?
    if filters is not None:
        # Add a filter axis
        filter_ax = ax.twinx()
        filter_ax.set_ylim(0, None)

        # PLot each filter curve
        for f in filters:
            filter_ax.plot(f.lam * (1 + redshift), f.t)

        # Make a singular Sed a dictionary for ease below
        if isinstance(spectra, Sed):
            spectra = {
                label if label is not None else "spectra": spectra,
            }

        # Loop over spectra plotting photometry and filter curves
        for sed in spectra.values():
            # Get the photometry
            sed.get_photo_fnu(filters)

            # Plot the photometry for each filter
            for f in filters:
                piv_lam = f.pivwv()
                ax.scatter(
                    piv_lam * (1 + redshift),
                    sed.photo_fnu[f.filter_code],
                    zorder=4,
                )

    if show:
        plt.show()

    return fig, ax


def plot_spectra_as_rainbow(
    sed,
    figsize=(5, 0.5),
    lam_min=3000,
    lam_max=8000,
    include_xaxis=True,
    logged=False,
    min_log_lnu=-2.0,
    use_fnu=False,
):
    """
    Create a plot of the spectrum as a rainbow.

    Arguments:
        sed (synthesizer.sed.Sed)
            A synthesizer Sed object.
        figsize (tuple)
            Fig-size tuple (width, height).
        lam_min (float)
            The min wavelength to plot in Angstroms.
        lam_max (float)
            The max wavelength to plot in Angstroms.
        include_xaxis (bool)
            Flag whther to include x-axis ticks and label.
        logged (bool)
            Flag whether to use logged luminosity.
        min_log_lnu (float)
            Minium luminosity to plot relative to the maximum.
        use_fnu (bool)
            Whether to plot fluxes or luminosities. If True
            fluxes are plotted, otherwise luminosities.

    Returns:
        fig (matplotlib.pyplot.figure)
            The matplotlib figure object for the plot.
        ax (matplotlib.axes)
            The matplotlib axes object containing the plotted data.
    """

    # take sum of Seds if two dimensional
    sed = sed.sum()

    if use_fnu:
        # define filter for spectra
        wavelength_indices = np.logical_and(
            sed._obslam < lam_max, sed._obslam > lam_min
        )
        lam = sed.obslam[wavelength_indices].to("nm").value
        spectra = sed._fnu[wavelength_indices]
    else:
        # define filter for spectra
        wavelength_indices = np.logical_and(
            sed._lam < lam_max, sed._lam > lam_min
        )
        lam = sed.lam[wavelength_indices].to("nm").value
        spectra = sed._lnu[wavelength_indices]

    # normalise spectrum
    spectra /= np.max(spectra)

    # if logged rescale to between 0 and 1 using min_log_lnu
    if logged:
        spectra = (np.log10(spectra) - min_log_lnu) / (-min_log_lnu)
        spectra[spectra < min_log_lnu] = 0

    # initialise figure
    fig = plt.figure(figsize=figsize)

    # initialise axes
    if include_xaxis:
        ax = fig.add_axes((0, 0.3, 1, 1))
        ax.set_xlabel(r"$\lambda/\AA$")
    else:
        ax = fig.add_axes((0, 0.0, 1, 1))
        ax.set_xticks([])

    # set background
    ax.set_facecolor("black")

    # always turn off y-ticks
    ax.set_yticks([])

    # get an array of colours
    colours = np.array(
        [
            wavelength_to_rgba(lam_, alpha=spectra_)
            for lam_, spectra_ in zip(lam, spectra)
        ]
    )

    # expand dimensions to get an image array
    im = np.expand_dims(colours, axis=0)

    # show image
    ax.imshow(im, aspect="auto", extent=(lam_min, lam_max, 0, 1))

    return fig, ax


def get_transmission(intrinsic_sed, attenuated_sed):
    """
    Calculate transmission as a function of wavelength from an attenuated and
    an intrinsic sed.

    Args:
        intrinsic_sed (Sed)
            The intrinsic spectra object.
        attenuated_sed (Sed)
            The attenuated spectra object.

    Returns:
        array-like, float
            The transmission array.
    """

    # Ensure wavelength arrays are equal
    if not np.array_equal(attenuated_sed._lam, intrinsic_sed._lam):
        raise exceptions.InconsistentArguments(
            "Wavelength arrays of input spectra must be the same!"
        )

    return attenuated_sed.lnu / intrinsic_sed.lnu


def get_attenuation(intrinsic_sed, attenuated_sed):
    """
    Calculate attenuation as a function of wavelength

    Args:
        intrinsic_sed (Sed)
            The intrinsic spectra object.
        attenuated_sed (Sed)
            The attenuated spectra object.

    Returns:
        array-like, float
            The attenuation array in magnitudes.
    """

    # Calculate the transmission array
    transmission = get_transmission(intrinsic_sed, attenuated_sed)

    return -2.5 * np.log10(transmission)


def get_attenuation_at_lam(lam, intrinsic_sed, attenuated_sed):
    """
    Calculate attenuation at a given wavelength

    Args:
        lam (float/array-like, float)
            The wavelength/s at which to evaluate the attenuation in
            the same units as sed.lam (by default angstrom).
        intrinsic_sed (Sed)
            The intrinsic spectra object.
        attenuated_sed (Sed)
            The attenuated spectra object.

    Returns:
        float/array-like, float
            The attenuation at the passed wavelength/s in magnitudes.
    """

    # Enusre we have units
    if not has_units(lam):
        raise exceptions.IncorrectUnits("lam must be given with unyt units.")

    # Ensure lam is in the same units as the sed
    if lam.units != intrinsic_sed.lam.units:
        lam = lam.to(intrinsic_sed.lam.units)

    # Calcilate the transmission array
    attenuation = get_attenuation(intrinsic_sed, attenuated_sed)

    return np.interp(lam.value, intrinsic_sed._lam, attenuation)


def get_attenuation_at_5500(intrinsic_sed, attenuated_sed):
    """
    Calculate rest-frame FUV attenuation at 5500 angstrom.

    Args:
        intrinsic_sed (Sed)
            The intrinsic spectra object.
        attenuated_sed (Sed)
            The attenuated spectra object.

    Returns:
         float
            The attenuation at rest-frame 5500 angstrom in magnitudes.
    """

    return get_attenuation_at_lam(
        5500.0 * angstrom,
        intrinsic_sed,
        attenuated_sed,
    )


def get_attenuation_at_1500(intrinsic_sed, attenuated_sed):
    """
    Calculate rest-frame FUV attenuation at 1500 angstrom.

    Args:
        intrinsic_sed (Sed)
            The intrinsic spectra object.
        attenuated_sed (Sed)
            The attenuated spectra object.

    Returns:
         float
            The attenuation at rest-frame 1500 angstrom in magnitudes.
    """

    return get_attenuation_at_lam(
        1500.0 * angstrom,
        intrinsic_sed,
        attenuated_sed,
    )


def combine_list_of_seds(sed_list):
    """
    Combine a list of `Sed` objects (length `Ngal`) into a single
    `Sed` object, with dimensions `Ngal x Nlam`. Each `Sed` object
    in the list should have an identical wavelength range.

    Args:
        sed_list (list)
            list of `Sed` objects
    """

    out_sed = sed_list[0]
    for sed in sed_list[1:]:
        out_sed = out_sed.concat(sed)

    return out_sed<|MERGE_RESOLUTION|>--- conflicted
+++ resolved
@@ -20,7 +20,6 @@
 from scipy.interpolate import interp1d
 from scipy.stats import linregress, norm
 from spectres import spectres
-<<<<<<< HEAD
 from unyt import (
     Hz,
     angstrom,
@@ -31,11 +30,7 @@
     h,
     pc,
     s,
-    unyt_array,
 )
-=======
-from unyt import Hz, angstrom, c, cm, erg, eV, h, pc, s
->>>>>>> f5563a6f
 
 from synthesizer import exceptions
 from synthesizer.conversions import lnu_to_llam
