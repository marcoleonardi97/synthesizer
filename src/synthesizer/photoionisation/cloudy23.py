"""
Given an SED (from an SPS model, for example), generate a cloudy atmosphere
grid. Can optionally generate an array of input files for selected parameters.
"""

import shutil

import numpy as np
from unyt import angstrom, c, h, unyt_array

from synthesizer.photoionisation import calculate_Q_from_U
from synthesizer.exceptions import (
    UnimplementedFunctionality,
    InconsistentArguments)


class ShapeCommands:
    """
    A class for holding different cloudy shape commands
    """

    def table_sed(model_name, lam, lnu, output_dir="./"):
        """
        A function for creating a cloudy input file using a tabulated SED.

        TODO: allow the user to instead specify nu and to automatically convert
        units if provided

        Args:
            model_name (str)
                User defined name of the model used for cloudy inputs
                and outputs.
            lam (array or unyt_array)
                Wavelength grid with or without units (via unyt)
            lnu (array)
                Spectral luminosity density
            output_dir (str)
                Output directory path

        Returns:
            list
                a list of strings with the cloudy input commands
        """

        # if lam is not a unyt_array assume it has units of angstrom and
        # convert to a unyt_array
        if not isinstance(lam, unyt_array):
            lam *= angstrom

        # define frequency
        nu = c / lam

        # define energy
        E = h * nu

        # define energy in units of Rydbergs
        E_Ryd = E.to("Ry").value

        # get rid of negative/zero luminosities, which are unphysical and seem
        # to make cloudy break
        lnu[lnu <= 0.0] = 1e-100

        # save tabulated spectrum
        np.savetxt(
            f"{output_dir}/{model_name}.sed",
            np.array([E_Ryd[::-1], lnu[::-1]]).T,
        )

        # collect cloudy shape commands
        shape_commands = []
        shape_commands.append(f'table SED "{model_name}.sed" \n')

        return shape_commands

    def cloudy_agn(TBB, aox=-1.4, auv=-0.5, ax=-1.35):
        """
        A function for specifying the cloudy AGN model. See 6.2 Hazy1.pdf.

        Args:
            model_name (str)
                User defined name of the model used for cloudy inputs and
                outputs
            TBB (float)
                The Big Bump temperature
            aox (float)
                The x-ray slope (default value from Calabro CEERS AGN model)
            auv (float)
                The uv-slope (default value from Calabro CEERS AGN model)
            ax (float)
                Slope normalisation

        Returns:
            list
                a list of strings with the cloudy input commands
        """

        # collect cloudy shape commands
        shape_commands = []
        shape_commands.append(
            f"AGN T = {TBB} k, a(ox) = {aox}, a(uv)= {auv} \
                              a(x)={ax} \n"
        )

        return shape_commands


def create_cloudy_input(
    model_name,
    shape_commands,
    abundances,
    output_dir="./",
    copy_linelist=True,
    **kwargs,
):
    """
    A generic function for creating a cloudy input file

    Args:

        model_name (str)
            The model name. Used in the naming of the outputs
        shape_commands (list)
            List of strings describing the cloudy input commands
        abundances: (Abundances object)
            A synthsizer Abundances object
        output_dir (str)
            The output dir

    Returns:
        list
            A list of cloudy commands

    """

    default_params = {
        "no_grain_scaling": None,
        # ionisation parameter
        "ionisation_parameter": None,
        # radius in log10 parsecs, only important for spherical geometry
        "radius": None,
        # covering factor. Keep as 1 as it is more efficient to simply combine
        # SEDs to get != 1.0 values
        "covering_factor": None,
        # K, if not provided the command is not used
        "stop_T": None,
        # if not provided the command is not used
        "stop_efrac": None,
        # K, if not provided the command is not used
        "T_floor": False,
        # Hydrogen density
        "hydrogen_density": None,
        # redshift, only necessary if CMB heating included
        "z": 0.0,
        # include CMB heating
        "CMB": None,
        # include cosmic rays
        "cosmic_rays": None,
        # include dust grains
        "grains": None,
        # the geometry
        "geometry": None,
        # constant density flag
        "constant_density": None,
        # constant pressure flag
        "constant_pressure": None,
        # relative resolution the saved continuum spectra
        "resolution": 1.0,
        # output abundances
        "output_abundances": None,
        # output continuum
        "output_cont": None,
        # output full list of all available lines
        "output_lines": None,
        # output linelist
        "output_linelist": "linelist.dat",
    }

    # update default_params with kwargs
    params = default_params | kwargs

    # old approach for updated parameters
    # for key, value in list(kwargs.items()):
    #     params[key] = value

    # begin input list
    cinput = []

    # add spectral shape commands
    cinput += shape_commands

    # Check on depletion model and grains
    if (params["depletion_model"] is None) and (params["grains"] is not None):
        raise InconsistentArguments("Can not use grains without depletion ")

    # The original method of handling depletion and grain
    if params["depletion_model"] is not None:
        # Define the chemical composition, here we use the depleted (gas-phase)
        # abundances and set "no grains".
        for ele in ["He"] + abundances.metals:
            cinput.append(
                (
                    f"element abundance {abundances.element_name[ele]} "
                    f"{abundances.gas[ele]} no grains\n"
                )
            )

        """
        add graphite and silicate grains

        This old version does not actually conserve mass
        as the commands `abundances` and `grains` do not
        really talk with each other
        """
        # # graphite, scale by total C abundance relative to ISM
        # scale = 10**a_nodep['C']/2.784000e-04
        # cinput.append(f'grains Orion graphite {scale}'+'\n')
        # # silicate, scale by total Si abundance relative to ISM
        # # NOTE: silicates also rely on other elements.
        # scale = 10**a_nodep['Si']/3.280000e-05
        # cinput.append(f'grains Orion silicate {scale}'+'\n')

        """ specifies graphitic and silicate grains with a size
        distribution and abundance appropriate for those along
        the line of sight to the Trapezium stars in Orion. The
        Orion size distribution is deficient in small particles
        and so produces the relatively grey extinction observed
        in Orion (Baldwin et al., 1991). One problem with the
        grains approach is metals/element abundances do not talk
        to the grains command and hence there is issues with mass
        conservation (see cloudy documentation). To alleviate
        this one needs to make the orion grain abundances
        consistent with the depletion values. Assume 1 per cent of
        C is in PAH's.

        PAHs appear to exist mainly at the interface between the
        H+ region and the molecular clouds. Apparently PAHs are
        destroyed in ionized gas (Sellgren et al., 1990, AGN3
        section 8.5) by ionizing photons and by collisions with
        ions (mainly H+ ) and may be depleted into larger grains
        in molecular regions. Also assume the carbon fraction of
        PAHs from Abel+2008
        (https://iopscience.iop.org/article/10.1086/591505)
        assuming 1 percent of Carbon in PAHs. The factors in the
        denominators are the abundances of the carbon, silicon and
        PAH fractions when setting a value of 1 (fiducial abundance)
        for the orion and PAH grains.

        Another way is to scale the abundance as a function of the
        metallicity using the Z_PAH vs Z_gas relation from
        Galliano+2008
        (https://iopscience.iop.org/article/10.1086/523621,
        y = 4.17*Z_gas_sol - 7.085),
        which will again introduce issues on mass conservation.
        """

        # If grain physics are required, add this self-consistently
<<<<<<< HEAD
        if params["grains"] is None:
            f_graphite, f_Si, f_pah = 0, 0, 0

        else:

            if params["no_grain_scaling"] is False:

                delta_C = 10**abundances.total["C"] - 10**abundances.gas["C"]
                delta_PAH = 0.01 * (10 ** abundances.total["C"])
                delta_graphite = delta_C - delta_PAH
                delta_Si = (10**abundances.total["Si"]
                            - 10**abundances.gas["Si"])

                # define the reference abundances for the different grain types
                # this should be the dust-phase abundance in the particular
                # reference environment.
                if params["grains"] == "Orion":
                    reference_C_abund = -3.6259
                    reference_Si_abund = -4.5547
                else:
                    raise UnimplementedFunctionality(
                        'Only Orion grains are currently implemented')

                PAH_abund = -4.446
                f_graphite = delta_graphite / (10 ** (reference_C_abund))
                f_Si = delta_Si / (10 ** (reference_Si_abund))
                f_pah = delta_PAH / (10 ** (PAH_abund))

            else:

                f_graphite = 1.0
                f_Si = 1.0
                f_pah = 1.0

=======
        if (abundances.dust_to_metal_ratio > 0) & params["grains"]:
            delta_C = 10 ** abundances.total["C"] - 10 ** abundances.gas["C"]
            delta_PAH = 0.01 * (10 ** abundances.total["C"])
            delta_graphite = delta_C - delta_PAH
            delta_Si = (
                10 ** abundances.total["Si"] - 10 ** abundances.gas["Si"]
            )
            orion_C_abund = -3.6259
            orion_Si_abund = -4.5547
            PAH_abund = -4.446
            f_graphite = delta_graphite / (10 ** (orion_C_abund))
            f_Si = delta_Si / (10 ** (orion_Si_abund))
            f_pah = delta_PAH / (10 ** (PAH_abund))
>>>>>>> 81c069a1
            command = (
                f"grains {params['grains']} graphite {f_graphite} \n"
                f"grains {params['grains']} silicate {f_Si} \n"
                f"grains PAH {f_pah}"
                )

            cinput.append(command + "\n")

    # NOTE FROM SW (01/03/24): WHILE THIS IS DESIRABLE I AM NOT CONVINCED IT
    # WORKS AS ADVERTISED AS LOW METALLICITY APPEARS TO HAVE A STRONG IMPACT
    # FROM GRAINS ON LINE LUMINOSITIES
    # Jenkins 2009 depletion model as implemented by cloudy.
    # See 2023 release paper section 5
<<<<<<< HEAD
    # elif params["depletion_model"] == 'Jenkins2009':

    #     # Define the chemical composition, because Jenkins2009 applies
    #     # depletion as a cloudy command we use total abundances and there
    #     # is no need to use the "no grains" command.
    #     for ele in ["He"] + abundances.metals:
    #         cinput.append(
    #             (
    #                 f"element abundance {abundances.element_name[ele]} "
    #                 f"{abundances.total[ele]}\n"
    #             )
    #         )

    #     # The Jenkins2009 depletion assumes a default scale (fstar) of 0.5.
    #     if params["depletion_scale"] == 0.5:
    #         cinput.append("metals deplete Jenkins 2009\n")

    #         # turn on grains
    #         if params["grains"] is not None:
    #             cinput.append(f"grains {params['grains']}\n")

    #     else:
    #         value = params["depletion_scale"]
    #         cinput.append(f"metals depletion jenkins 2009 fstar {value}\n")

    #         # turn on grains
    #         if params["grains"] is not None:

    #             # Tor non-default (!= 0.5) fstar values, grains needs to be
    #             # scaled.

    #             # To do this, we first calculate the dust mass fraction for
    #             # the default parameter choice. For the Jenkins2009 model
    #             # this
    #             # is 0.5. This recalcualtes everything for a new depletion
    #             # model. This is not actually ideal.
    #             abundances.add_depletion(
    #                 depletion_model='Jenkins2009',
    #                 depletion_scale=0.5)
    #             default_dust_mass_fraction = abundances.dust_abundance

    #             # Now recalculate depletion for the actual parameter.
    #             abundances.add_depletion(
    #                 depletion_model='Jenkins2009',
    #                 depletion_scale=params["depletion_scale"])
    #             dust_mass_fraction = abundances.dust_abundance

    #             # Calculate the ratio...
    #             ratio = dust_mass_fraction / default_dust_mass_fraction

    #             # and use this to scale the grain command.
    #             cinput.append(f"grains {params['grains']} {ratio}\n")

    else:
        print('WARNING: No depletion (or unrecognised depletion) specified')

=======
    elif params["depletion_model"] == "Jenkins2009":
        # Define the chemical composition, because Jenkins2009 applies
        # depletion as a cloudy command we use total abundances and there
        # is no need to use the "no grains" command.
>>>>>>> 81c069a1
        for ele in ["He"] + abundances.metals:
            cinput.append(
                (
                    f"element abundance {abundances.element_name[ele]} "
                    f"{abundances.total[ele]}\n"
                )
            )

<<<<<<< HEAD
        # In this case it would be inconsistent to turn on grains, so don't.
=======
        if params["fstar"] == 0.5:
            cinput.append("metals deplete Jenkins 2009")

            # turn on grains
            if params["grains"]:
                cinput.append("grains")

        else:
            value = params["fstar"]
            cinput.append(f"metals depletion jenkins 2009 fstar {value}")

            # turn on grains
            if params["grains"]:
                # for non-default (!= 0.5) fstar values, grains needs to be
                # scaled.

                # calculate the dust mass fraction for the default parameter
                # choice.
                default_dust_mass_fraction = abundances.apply_depletion(
                    depletion_model="Jenkins2009"
                ).dust_abundance

                # calculate the dust mass fraction for the provided value of
                # fstar.
                dust_mass_fraction = abundances.apply_depletion(
                    depletion_model="Jenkins2009",
                    depletion_scaling=params["fstar"],
                ).dust_abundance
                ratio = dust_mass_fraction / default_dust_mass_fraction
                cinput.append(f"grains {ratio}")
>>>>>>> 81c069a1

    ionisation_parameter = params["ionisation_parameter"]

    log10ionisation_parameter = np.log10(ionisation_parameter)

    # plane parallel geometry
    if params["geometry"] == "planeparallel":
        cinput.append(
            f"ionization parameter = {log10ionisation_parameter:.3f}\n"
        )

    # spherical geometry
    if params["geometry"] == "spherical":
        # in the spherical geometry case I think U is some average U, not U at
        # the inner face of the cloud.
        log10ionising_luminosity = np.log10(
            calculate_Q_from_U(
                ionisation_parameter, params["hydrogen_density"]
            )
        )
        cinput.append(f"Q(H) = {log10ionising_luminosity}\n")
        cinput.append(f'radius {np.log10(params["radius"])} log parsecs\n')
        cinput.append("sphere\n")

    # add background continuum
    if params["cosmic_rays"] is not None:
        cinput.append("cosmic rays, background\n")

    if params["CMB"] is not None:
        cinput.append(f'CMB {params["z"]}\n')

    # define hydrogen density
    if params["hydrogen_density"] is not None:
        cinput.append(f"hden {np.log10(params['hydrogen_density'])} log\n")

    # constant density flag
    if params["constant_density"] is not None:
        cinput.append("constant density\n")

    # constant pressure flag
    if params["constant_pressure"] is not None:
        cinput.append("constant pressure\n")

    if (params["constant_density"] is not None) and \
        (params["constant_pressure"] is not None):
        raise InconsistentArguments(
            """Cannot specify both constant pressure and density""")

    # covering factor
    if params["covering_factor"] is not None:
        cinput.append(f'covering factor {params["covering_factor"]} linear\n')

    # Processing commands
    # cinput.append("iterate to convergence\n")
    if params["T_floor"] is not None:
        cinput.append(f'set temperature floor {params["T_floor"]} linear\n')

    if params["stop_T"] is not None:
        cinput.append(f'stop temperature {params["stop_T"]}K\n')

    if params["stop_efrac"] is not None:
        cinput.append(f'stop efrac {params["stop_efrac"]}\n')

    # --- output commands

    # cinput.append(f'print line vacuum\n')  # output vacuum wavelengths
    cinput.append(
        f'set continuum resolution {params["resolution"]}\n'
    )  # set the continuum resolution
    cinput.append(f'save overview  "{model_name}.ovr" last\n')

    # output abundances
    if params["output_abundances"]:
        cinput.append(f'save last abundances "{model_name}.abundances"\n')

    # output continuum (i.e. spectra)
    if params["output_cont"]:
        cinput.append(
            (
                f'save last continuum "{model_name}.cont" '
                f"units Angstroms no clobber\n"
            )
        )
    # output lines
    if params["output_lines"]:
        cinput.append(
            (
                f'save last lines, array "{model_name}.lines" '
                "units Angstroms no clobber\n"
            )
        )

    # output linelist
    if params["output_linelist"]:
        cinput.append(
            f'save line list column absolute last units angstroms \
                  "{model_name}.elin" "linelist.dat"\n'
        )

        # make copy of linelist
        if copy_linelist:
            shutil.copyfile(
                params["output_linelist"], f"{output_dir}/linelist.dat"
            )

    # save input file
    if output_dir is not None:
        print(f'created input file: {output_dir}/{model_name}.in')
        open(f"{output_dir}/{model_name}.in", "w").writelines(cinput)

    return cinput


def read_lines(filename, extension="lines"):
    """
    Read a full line list from a cloudy output file.

    Args:
        filename (str)
            The cloudy filename
        extension (str)
            The extension of the file

    Returns:
        line_ids (list)
            A list of line identificaitons
        blends (list)
            A list containing flags whether the line is a blend
        wavelengths (list)
            A list of the line wavelengths
        intrinsic (list)
            A list of the intrinsic luminosities
        emergent (list)
            A list of emergent luminosities

    """

    # open file and read columns
    wavelengths, cloudy_ids, intrinsic, emergent = np.loadtxt(
        f"{filename}.{extension}",
        dtype=str,
        delimiter="\t",
        usecols=(0, 1, 2, 3),
    ).T

    wavelengths = wavelengths.astype(float)
    intrinsic = intrinsic.astype(float) - 7.0  # erg s^{-1}
    emergent = emergent.astype(float) - 7.0  # erg s^{-1}

    # make a new cloudy ID e.g. "H I 4861.33A"
    line_ids = np.array(
        [" ".join(list(filter(None, id.split(" ")))) for id in cloudy_ids]
    )

    # find out the length of the line id when split
    lenid = np.array(
        [len(list(filter(None, id.split(" ")))) for id in cloudy_ids]
    )

    # define a blend as a line with only two entries
    blends = np.ones(len(wavelengths), dtype=bool)
    blends[lenid == 3] = False

    return line_ids, blends, wavelengths, intrinsic, emergent


def convert_cloudy_wavelength(x):
    """
    Convert a cloudy wavelength string (e.g. 6562.81A, 1.008m) to a wavelength
    float in units of angstroms.

    Args:
        x (str)
            A cloudy wavelength string

    Returns:
        float
            The wavelength in Angstroms
    """

    value = float(x[:-1])
    unit = x[-1]

    # if Angstroms
    if unit == "A":
        return value

    # if microns
    if unit == "m":
        return 1e4 * value


def read_linelist(filename, extension="elin"):
    """
    Args:
        filename (str)
            The cloudy filename
        extension (str)
            The extension of the file

    Returns:
        line_ids (list)
            A list of line identificaitons
        wavelengths (list)
            A list of the line wavelengths
        luminosities (list)
            A list of the luminosities
    """

    # read file
    with open(f"{filename}.{extension}", "r") as f:
        d = f.readlines()

    line_ids = []
    luminosities = []
    wavelengths = []

    for row in d:
        # ignore invalid rows
        if len(row.split("\t")) > 1:
            # split each row using tab character
            id, lum = row.split("\t")

            # reformat line id to be ELEMENT ION WAVELENGTH
            id = " ".join(list(filter(None, id.split(" "))))

            wavelength = convert_cloudy_wavelength(id.split(" ")[-1])

            # convert luminosity to float
            lum = float(lum)

            # change the units of luminosity
            lum /= 1E7

            line_ids.append(id)
            wavelengths.append(wavelength)
            luminosities.append(lum)

    return np.array(line_ids), np.array(wavelengths), np.array(luminosities)


def read_wavelength(filename):
    """
    Extract just the wavelength grid from cloudy .cont file and reverse the
    order

    Args:
        filename (str)
            The cloudy filename

    Returns:
        ndnarray
            The wavelength grid

    """

    lam = np.loadtxt(f"{filename}.cont", delimiter="\t", usecols=(0)).T
    lam = lam[::-1]  # reverse order

    return lam


def read_continuum(filename, return_dict=False):
    """
    Extract just the spectra from a cloudy.cont file

    Args:
        filename (str)
            The cloudy filename

    Returns:
        lam (array-like, float)
            The wavelength grid
        nu (array-like, float)
            The frequency grid
        incident (array-like, float)
            The incident spectrum
        transmitted (array-like, float)
            The transmitted spectrum
        nebular (array-like, float)
            The nebular spectrum
        nebular_continuum (array-like, float)
            The nebular continuum spectrum
        total (array-like, float)
            The total spectrum
        linecont (array-like, float)
            The line contribution spectrum

        alternatively returns a dictionary

    """

    # ----- Open SED

    """
    1 = incident, 2 = transmitted, 3 = nebular,
    4 = total, 8 = contribution of lines to total
    """
    lam, incident, transmitted, nebular, total, linecont = np.loadtxt(
        f"{filename}.cont", delimiter="\t", usecols=(0, 1, 2, 3, 4, 8)
    ).T

    # --- frequency
    lam = lam[::-1]  # reverse array
    lam_m = lam * 1e-10  # m
    nu = c.value / (lam_m)

    """
    nebular continuum is the total nebular emission (nebular)
    minus the line continuum (linecont)
    """
    nebular_continuum = nebular - linecont

    spec_dict = {"lam": lam, "nu": nu}

    for spec_type in [
        "incident",
        "transmitted",
        "nebular",
        "nebular_continuum",
        "total",
        "linecont",
    ]:
        sed = locals()[spec_type]
        sed = sed[::-1]  # reverse array
        sed /= 10**7  # convert from W to erg
        sed /= nu  # convert from nu l_nu to l_nu
        spec_dict[spec_type] = sed

    if return_dict:
        return spec_dict
    else:
        return (
            lam,
            nu,
            incident,
            transmitted,
            nebular,
            nebular_continuum,
            total,
            linecont,
        )<|MERGE_RESOLUTION|>--- conflicted
+++ resolved
@@ -254,7 +254,6 @@
         """
 
         # If grain physics are required, add this self-consistently
-<<<<<<< HEAD
         if params["grains"] is None:
             f_graphite, f_Si, f_pah = 0, 0, 0
 
@@ -289,21 +288,6 @@
                 f_Si = 1.0
                 f_pah = 1.0
 
-=======
-        if (abundances.dust_to_metal_ratio > 0) & params["grains"]:
-            delta_C = 10 ** abundances.total["C"] - 10 ** abundances.gas["C"]
-            delta_PAH = 0.01 * (10 ** abundances.total["C"])
-            delta_graphite = delta_C - delta_PAH
-            delta_Si = (
-                10 ** abundances.total["Si"] - 10 ** abundances.gas["Si"]
-            )
-            orion_C_abund = -3.6259
-            orion_Si_abund = -4.5547
-            PAH_abund = -4.446
-            f_graphite = delta_graphite / (10 ** (orion_C_abund))
-            f_Si = delta_Si / (10 ** (orion_Si_abund))
-            f_pah = delta_PAH / (10 ** (PAH_abund))
->>>>>>> 81c069a1
             command = (
                 f"grains {params['grains']} graphite {f_graphite} \n"
                 f"grains {params['grains']} silicate {f_Si} \n"
@@ -317,7 +301,6 @@
     # FROM GRAINS ON LINE LUMINOSITIES
     # Jenkins 2009 depletion model as implemented by cloudy.
     # See 2023 release paper section 5
-<<<<<<< HEAD
     # elif params["depletion_model"] == 'Jenkins2009':
 
     #     # Define the chemical composition, because Jenkins2009 applies
@@ -374,12 +357,6 @@
     else:
         print('WARNING: No depletion (or unrecognised depletion) specified')
 
-=======
-    elif params["depletion_model"] == "Jenkins2009":
-        # Define the chemical composition, because Jenkins2009 applies
-        # depletion as a cloudy command we use total abundances and there
-        # is no need to use the "no grains" command.
->>>>>>> 81c069a1
         for ele in ["He"] + abundances.metals:
             cinput.append(
                 (
@@ -388,40 +365,7 @@
                 )
             )
 
-<<<<<<< HEAD
         # In this case it would be inconsistent to turn on grains, so don't.
-=======
-        if params["fstar"] == 0.5:
-            cinput.append("metals deplete Jenkins 2009")
-
-            # turn on grains
-            if params["grains"]:
-                cinput.append("grains")
-
-        else:
-            value = params["fstar"]
-            cinput.append(f"metals depletion jenkins 2009 fstar {value}")
-
-            # turn on grains
-            if params["grains"]:
-                # for non-default (!= 0.5) fstar values, grains needs to be
-                # scaled.
-
-                # calculate the dust mass fraction for the default parameter
-                # choice.
-                default_dust_mass_fraction = abundances.apply_depletion(
-                    depletion_model="Jenkins2009"
-                ).dust_abundance
-
-                # calculate the dust mass fraction for the provided value of
-                # fstar.
-                dust_mass_fraction = abundances.apply_depletion(
-                    depletion_model="Jenkins2009",
-                    depletion_scaling=params["fstar"],
-                ).dust_abundance
-                ratio = dust_mass_fraction / default_dust_mass_fraction
-                cinput.append(f"grains {ratio}")
->>>>>>> 81c069a1
 
     ionisation_parameter = params["ionisation_parameter"]
 
@@ -465,8 +409,8 @@
     if params["constant_pressure"] is not None:
         cinput.append("constant pressure\n")
 
-    if (params["constant_density"] is not None) and \
-        (params["constant_pressure"] is not None):
+    if ((params["constant_density"] is not None) and
+        (params["constant_pressure"] is not None)):
         raise InconsistentArguments(
             """Cannot specify both constant pressure and density""")
 
