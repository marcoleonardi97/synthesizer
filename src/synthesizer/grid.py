--- conflicted
+++ resolved
@@ -577,7 +577,6 @@
         # Create and return collection
         return LineCollection(lines)
 
-<<<<<<< HEAD
     def plot_specific_ionising_lum(
         self,
         ion="HI",
@@ -702,22 +701,22 @@
         ax.set_ylabel("$Z$")
 
         return fig, ax
-=======
         
     def get_delta_lambda(self, spectra_id="incident"):
        """
        Calculates the delta lambda for the given spectra.
 
-       Parameters:
-       - spectra_id (str): Identifier for the spectra (default is "incident").
+       Args:
+           spectra_id (str) 
+               Identifier for the spectra (default is "incident").
 
        Returns:
-       - tuple: A tuple containing the list of wavelengths and delta lambda.
+           tuple 
+               A tuple containing the list of wavelengths and delta lambda.
        """
 
        # Calculate delta lambda for each wavelength
        delta_lambda = np.log10(self.lam[1:]) - np.log10(self.lam[:-1])
         
        # Return tuple of wavelengths and delta lambda
-       return self.lam, delta_lambda
->>>>>>> 73b590da
+       return self.lam, delta_lambda