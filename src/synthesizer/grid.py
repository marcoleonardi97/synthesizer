import os
import numpy as np
import h5py

import cmasher as cmr
import matplotlib as mpl
from matplotlib import cm
from matplotlib.animation import FuncAnimation
from matplotlib.colors import LogNorm
import matplotlib.pyplot as plt
from spectres import spectres
from unyt import unyt_array, unyt_quantity

from synthesizer import exceptions
from synthesizer.sed import Sed
from synthesizer.line import Line, LineCollection
from synthesizer.units import Quantity

from . import __file__ as filepath


def check_lines_available(grid_name, grid_dir):
    """
    Check that lines are available on this grid

    Args:
        grid_name (str):
            The name of the grid file.
        grid_dir (str):
            The directory to the grid file.
    """

    grid_filename = f"{grid_dir}/{grid_name}.hdf5"
    with h5py.File(grid_filename, "r") as hf:
        if "lines" in hf.keys():
            return True
        else:
            return False


def get_available_lines(grid_name, grid_dir, include_wavelengths=False):
    """
    Get a list of the lines available to a grid

    Args:
        grid_name (str):
            The name of the grid file.
        grid_dir (str):
            The directory to the grid file.

    Returns:
        lines (list):
            List of available lines
        wavelengths (list)
            List of associated wavelengths (if `include_wavelengths` is True)
    """

    grid_filename = f"{grid_dir}/{grid_name}.hdf5"
    with h5py.File(grid_filename, "r") as hf:
        lines = list(hf["lines"].keys())

        if include_wavelengths:
            wavelengths = np.array(
                [hf["lines"][line].attrs["wavelength"] for line in lines]
            )
            return lines, wavelengths
        else:
            return lines


def flatten_linelist(list_to_flatten):
    """
    Flatten a mixed list of lists and strings and remove duplicates. Used when
    converting a desired line list which may contain single lines and doublets.

    Args:
        list_to_flatten (list)
            list containing lists and/or strings and integers

    Returns:
        (list)
            flattened list
    """

    flattened_list = []
    for lst in list_to_flatten:
        if isinstance(lst, list) or isinstance(lst, tuple):
            for ll in lst:
                flattened_list.append(ll)

        elif isinstance(lst, str):
            # If the line is a doublet, resolve it and add each line
            # individually
            if len(lst.split(",")) > 1:
                flattened_list += lst.split(",")
            else:
                flattened_list.append(lst)

        else:
            raise Exception(
                (
                    "Unrecognised type provided. Please provide"
                    "a list of lists and strings"
                )
            )

    return list(set(flattened_list))


def parse_grid_id(grid_id):
    """
    This is used for parsing a grid ID to return the SPS model,
    version, and IMF

    Args:
        grid_id (str)
            string grid identifier
    """

    if len(grid_id.split("_")) == 2:
        sps_model_, imf_ = grid_id.split("_")
        cloudy = cloudy_model = ""

    if len(grid_id.split("_")) == 4:
        sps_model_, imf_, cloudy, cloudy_model = grid_id.split("_")

    if len(sps_model_.split("-")) == 1:
        sps_model = sps_model_.split("-")[0]
        sps_model_version = ""

    if len(sps_model_.split("-")) == 2:
        sps_model = sps_model_.split("-")[0]
        sps_model_version = sps_model_.split("-")[1]

    if len(sps_model_.split("-")) > 2:
        sps_model = sps_model_.split("-")[0]
        sps_model_version = "-".join(sps_model_.split("-")[1:])

    if len(imf_.split("-")) == 1:
        imf = imf_.split("-")[0]
        imf_hmc = ""

    if len(imf_.split("-")) == 2:
        imf = imf_.split("-")[0]
        imf_hmc = imf_.split("-")[1]

    if imf in ["chab", "chabrier03", "Chabrier03"]:
        imf = "Chabrier (2003)"
    if imf in ["kroupa"]:
        imf = "Kroupa (2003)"
    if imf in ["salpeter", "135all"]:
        imf = "Salpeter (1955)"
    if imf.isnumeric():
        imf = rf"$\alpha={float(imf)/100}$"

    return {
        "sps_model": sps_model,
        "sps_model_version": sps_model_version,
        "imf": imf,
        "imf_hmc": imf_hmc,
    }


class Grid:
    """
    The Grid class, containing attributes and methods for reading and
    manipulating spectral grids.

    Attributes:
        grid_dir (str)
            The directory containing the grid HDF5 file.
        grid_name (str)
            The name of the grid (as defined by the file name)
            with no extension.
        grid_ext (str)
            The grid extension. Either ".hdf5" or ".h5". If the passed
            grid_name has no extension then ".hdf5" is assumed.
        read_lines (bool/list)
            Flag for whether to read lines. If False they are not read,
            otherwise, this is a list of the requested lines.
        read_spectra (bool/list)
            Flag for whether to read spectra.
        spectra (dict, array-like, float)
            The spectra array from the grid. This is an N-dimensional
            grid where N is the number of axes of the SPS grid. The final
            dimension is always wavelength.
        lines (array-like, float)
            The lines array from the grid. This is an N-dimensional grid where
            N is the number of axes of the SPS grid. The final dimension is
            always wavelength.
        parameters (dict)
            A dictionary containing the grid's parameters used in its
            generation.
        axes (list, str)
            A list of the names of the spectral grid axes.
        naxes
            The number of axes the spectral grid has.
        logQ10 (dict)
            A dictionary of ionisation Q parameters.
        <grid_axis> (array-like, float)
            A Grid will always contain 1D arrays corresponding to the axes
            of the spectral grid. These are read dynamically from the HDF5
            file so can be anything but usually contain at least stellar ages
            and stellar metallicity.
        lam (array_like, float)
            The wavelengths at which the spectra are defined.
    """

    # Define Quantities
    lam = Quantity()

    def __init__(
        self,
        grid_name,
        grid_dir=None,
        read_spectra=True,
        read_lines=True,
        new_lam=None,
        filters=None,
    ):
        """
        Initailise the grid object, open the grid file and extracting the
        relevant data.

        Args:
            grid_name (str)
                The file name of the grid (if no extension is provided then
                hdf5 is assumed).
            grid_dir (str)
                The file path to the directory containing the grid file.
            read_spectra (bool)
                Should we read the spectra?
            read_lines (bool)
                Should we read the lines?
            new_lam (array-like, float)
                An optional user defined wavelength array the spectra will be
                interpolated onto, see Grid.interp_spectra.
            filters (FilterCollection)
                An optional FilterCollection object to unify the grids
                wavelength grid with. If provided, this will override new_lam
                whether passed or not.
        """
        if grid_dir is None:
            grid_dir = os.path.join(os.path.dirname(filepath), "data/grids")

        # The grid directory
        self.grid_dir = grid_dir

        # Have we been passed an extension?
        if (
            grid_name.split(".")[-1] == "hdf5"
            or grid_name.split(".")[-1] == "h5"
        ):
            self.grid_ext = grid_name.split(".")[-1]
        else:
            self.grid_ext = "hdf5"

        # Strip the extension off the name (harmless if no extension)
        self.grid_name = grid_name.replace(".hdf5", "").replace(".h5", "")

        # Construct the full path
        self.grid_filename = (
            f"{self.grid_dir}/{self.grid_name}.{self.grid_ext}"
        )

        # Flags for reading behaviour
        self.read_lines = read_lines
        self.read_spectra = read_spectra  # not used

        # Set up attributes we will set later
        self.spectra = None
        self.lines = None

        # Convert line list into a flattened list and remove duplicates
        if isinstance(read_lines, list):
            read_lines = flatten_linelist(read_lines)

        # Get basic info of the grid
        with h5py.File(self.grid_filename, "r") as hf:
            self.parameters = {k: v for k, v in hf.attrs.items()}

            # Get list of axes
            self.axes = list(hf.attrs["axes"])

            # Put the values of each axis in a dictionary
            self.axes_values = {
                axis: hf["axes"][axis][:] for axis in self.axes
            }

            # Set the values of each axis as an attribute
            # e.g. self.log10age == self.axes_values['log10age']
            for axis in self.axes:
                setattr(self, axis, self.axes_values[axis])

            # Number of axes
            self.naxes = len(self.axes)

            # If specific ionising photon luminosity is available set this
            # as an attribute as well
            if "log10_specific_ionising_luminosity" in hf.keys():
                self.log10_specific_ionising_lum = {}
                for ion in hf["log10_specific_ionising_luminosity"].keys():
                    self.log10_specific_ionising_lum[ion] = hf[
                        "log10_specific_ionising_luminosity"
                    ][ion][:]

            # If log10Q is available set this as an attribute as well
            # TODO: This needs to die
            if "log10Q" in hf.keys():
                self.log10Q = {}
                for ion in hf["log10Q"].keys():
                    self.log10Q[ion] = hf["log10Q"][ion][:]

        # Read in spectra
        if read_spectra:
            self.spectra = {}

            with h5py.File(
                f"{self.grid_dir}/{self.grid_name}.hdf5", "r"
            ) as hf:
                # Get list of available spectra
                spectra_ids = list(hf["spectra"].keys())

                # Remove wavelength dataset
                spectra_ids.remove("wavelength")

                # Remove normalisation dataset
                if "normalisation" in spectra_ids:
                    spectra_ids.remove("normalisation")

                for spectra_id in spectra_ids:
                    self.lam = hf["spectra/wavelength"][:]
                    self.spectra[spectra_id] = hf["spectra"][spectra_id][:]

            # If a full cloudy grid is available calculate some
            # other spectra for convenience.
            if "linecont" in self.spectra.keys():
                self.spectra["total"] = (
                    self.spectra["transmitted"] + self.spectra["nebular"]
                )

                self.spectra["nebular_continuum"] = (
                    self.spectra["nebular"] - self.spectra["linecont"]
                )

            # Save list of available spectra
            self.available_spectra = list(self.spectra.keys())

        if read_lines is not False:
            if check_lines_available(self.grid_name, self.grid_dir):
                pass
            else:
                raise Exception(
                    (
                        "No lines available on this grid object. "
                        "Either set `read_lines=False`, or load a grid "
                        "containing line information"
                    )
                )

            # If read_lines is True read all available lines in the grid,
            # otherwise if read_lines is a list just read the lines
            # in the list.

            self.lines = {}

            # If a list of lines is provided then only read lines in this list
            if isinstance(read_lines, list):
                read_lines = flatten_linelist(read_lines)

            # If a list isn't provided then use all available lines to the grid
            else:
                read_lines = get_available_lines(self.grid_name, self.grid_dir)

            with h5py.File(
                f"{self.grid_dir}/{self.grid_name}.hdf5", "r"
            ) as hf:
                for line in read_lines:
                    self.lines[line] = {}
                    self.lines[line]["wavelength"] = hf["lines"][line].attrs[
                        "wavelength"
                    ]
                    self.lines[line]["luminosity"] = hf["lines"][line][
                        "luminosity"
                    ][:]
                    self.lines[line]["continuum"] = hf["lines"][line][
                        "continuum"
                    ][:]

            # Save list of available lines
            self.available_lines = list(self.lines.keys())

        # Has a new wavelength grid been passed to interpolate
        # the spectra onto?
        if new_lam is not None and filters is None:
            # Double check we aren't being asked to do something impossible.
            if not read_spectra:
                raise exceptions.InconsistentArguments(
                    "Can't interpolate spectra onto a new wavelength array if"
                    " no spectra have been read in! Set read_spectra=True."
                )

            # Interpolate the spectra grid
            self.interp_spectra(new_lam)

        # Are we unifying with a filter collection?
        if filters is not None:
            # Double check we aren't being asked to do something impossible.
            if not read_spectra:
                raise exceptions.InconsistentArguments(
                    "Can't interpolate spectra onto a FilterCollection "
                    "wavelength array if no spectra have been read in! "
                    "Set read_spectra=True."
                )

            # Warn the user the new_lam will be ignored
            if new_lam is not None:
                print(
                    "If a FilterCollection is defined alongside new_lam "
                    "then FilterCollection.lam takes precedence and new_lam "
                    "is ignored"
                )

            self.unify_with_filters(filters)

    def interp_spectra(self, new_lam, loop_grid=False):
        """
        Interpolates the spectra grid onto the provided wavelength grid.

        NOTE: this will overwrite self.lam and self.spectra, overwriting
        the attributes loaded from the grid file. To get these back a new grid
        will need to instantiated with no lam argument passed.

        Args:
            new_lam (unyt_array/array-like, float)
                The new wavelength array to interpolate the spectra onto.
            loop_grid (bool)
                flag for whether to do the interpolation over the whole
                grid, or loop over the first axes. The latter is less memory
                intensive, but slower. Defaults to False.
        """

        # Handle and remove the units from the passed wavelengths if needed
        if isinstance(new_lam, unyt_array):
            if new_lam.units != self.lam.units:
                new_lam = new_lam.to(self.lam.units)
            new_lam = new_lam.value

        # Loop over spectra to interpolate
        for spectra_type in self.available_spectra:
            # Are we doing the look up in one go, or looping?
            if loop_grid:
                new_spectra = [None] * len(self.spectra[spectra_type])

                # Loop over first axis of spectra array
                for i, _spec in enumerate(self.spectra[spectra_type]):
                    new_spectra[i] = spectres(new_lam, self._lam, _spec)

                del self.spectra[spectra_type]
                new_spectra = np.asarray(new_spectra)
            else:
                # Evaluate the function at the desired wavelengths
                new_spectra = spectres(
                    new_lam, self._lam, self.spectra[spectra_type]
                )

            # Update this spectra
            self.spectra[spectra_type] = new_spectra

        # Update wavelength array
        self.lam = new_lam

    def __str__(self):
        """
        Function to print a basic summary of the Grid object.
        """

        # Set up the string for printing
        pstr = ""

        # Add the content of the summary to the string to be printed
        pstr += "-" * 30 + "\n"
        pstr += "SUMMARY OF GRID" + "\n"
        for axis in self.axes:
            pstr += f"{axis}: {getattr(self, axis)} \n"
        for k, v in self.parameters.items():
            pstr += f"{k}: {v} \n"
        if self.lines:
            pstr += f"available lines: {self.available_lines}\n"
        if self.spectra:
            pstr += f"available spectra: {self.available_spectra}\n"
        pstr += "-" * 30 + "\n"

        return pstr

    def get_nearest_index(self, value, array):
        """
        Function for calculating the closest index in an array for a
        given value.

        TODO: This could be moved to utils?

        Args:
            value (float/unyt_quantity)
                The target value.

            array (np.ndarray/unyt_array)
                The array to search.

        Returns:
            int
                The index of the closet point in the grid (array)
        """

        # Handle units on both value and array
        # First do we need a conversion?
        if isinstance(array, unyt_array) and isinstance(value, unyt_quantity):
            if array.units != value.units:
                value = value.to(array.units)

        # Get the values
        if isinstance(array, unyt_array):
            array = array.value
        if isinstance(value, unyt_quantity):
            value = value.value

        return (np.abs(array - value)).argmin()

    def get_grid_point(self, values):
        """
        Function to identify the nearest grid point for a tuple of values.

        Args:
            values (tuple)
                The values for which we want the grid point. These have to be
                in the same order as the axes.

        Returns:
            (tuple)
                A tuple of integers specifying the closest grid point.
        """

        return tuple(
            [
                self.get_nearest_index(value, getattr(self, axis))
                for axis, value in zip(self.axes, values)
            ]
        )

    def get_spectra(self, grid_point, spectra_id="incident"):
        """
        Function for creating an Sed object for a specific grid point.

        Args:
            grid_point (tuple)
                A tuple of integers specifying the closest grid point.
            spectra_id (str)
                The name of the spectra (in the grid) that is desired.

        Returns:
            sed (synthesizer.sed.Sed)
                A synthesizer Sed object
        """

        # Throw exception if the line_id not in list of available lines
        if spectra_id not in self.available_spectra:
            raise exceptions.InconsistentParameter(
                "Provided spectra_id is not in" "list of available spectra."
            )

        # Throw exception if the grid_point has a different shape from the grid
        if len(grid_point) != self.naxes:
            raise exceptions.InconsistentParameter(
                "The grid_point tuple provided"
                "as an argument should have same shape as the grid."
            )

        # TODO: throw an exception if grid point is outside grid bounds

        return Sed(self.lam, lnu=self.spectra[spectra_id][grid_point])

    def get_line(self, grid_point, line_id):
        """
        Function for creating a Line object for a given line_id and grid_point.

        Args:
            grid_point (tuple)
                A tuple of integers specifying the closest grid point.
            line_id (str)
                The id of the line.

        Returns:
            line (synthesizer.line.Line)
                A synthesizer Line object.
        """

        # Throw exception if the grid_point has a different shape from the grid
        if len(grid_point) != self.naxes:
            raise exceptions.InconsistentParameter(
                "The grid_point tuple provided"
                "as an argument should have same shape as the grid."
            )

        if type(line_id) is str:
            line_id = [line_id]

        wavelength = []
        luminosity = []
        continuum = []

        for line_id_ in line_id:
            # Throw exception if tline_id not in list of available lines
            if line_id_ not in self.available_lines:
                raise exceptions.InconsistentParameter(
                    "Provided line_id is" "not in list of available lines."
                )

            line_ = self.lines[line_id_]
            wavelength.append(line_["wavelength"])
            luminosity.append(line_["luminosity"][grid_point])
            continuum.append(line_["continuum"][grid_point])

        return Line(line_id, wavelength, luminosity, continuum)

    def get_lines(self, grid_point, line_ids=None):
        """
        Function a LineCollection of multiple lines.

        Args:
            grid_point (tuple)
                A tuple of the grid point indices.
            line_ids (list)
                A list of lines, if None use all available lines.

        Returns:
            lines (lines.LineCollection)
        """

        # If no line ids are provided calculate all lines
        if line_ids is None:
            line_ids = self.available_lines

        # Line dictionary
        lines = {}

        for line_id in line_ids:
            line = self.get_line(grid_point, line_id)

            # Add to dictionary
            lines[line.id] = line

        # Create and return collection
        return LineCollection(lines)

    def plot_specific_ionising_lum(
        self,
        ion="HI",
        hsize=3.5,
        vsize=None,
        cmap=cmr.sapphire,
        vmin=None,
        vmax=None,
        max_log10age=None,
    ):
        """
        Make a simple plot of the specific ionsing photon luminosity (logged)
        as a function of log10age and metallicity for a given grid and ion.

        Args:
           ion (str)
                The desired ion, most grids only have HI and HII calculated by
                default at present.

            hsize (float)
                The horizontal size of the figure

            vsize (float)
                The vertical size of the figure

            cmap (object/str)
                A colourmap object or string defining the matplotlib colormap.

            vmin (float)
                The minimum specific ionising luminosity used in the colourmap

            vmax (float)
                The maximum specific ionising luminosity used in the colourmap

            max_log10age (float)
                The maximum log10(age) to plot

        Returns:
            matplotlib.Figure
                The created figure containing the axes.
            matplotlib.Axis
                The axis on which to plot.
        """

        # Define the axis coordinates
        left = 0.2
        height = 0.65
        bottom = 0.15
        width = 0.75

        # Scale the plot height if necessary
        if vsize is None:
            vsize = hsize * width / height

        # Create the figure
        fig = plt.figure(figsize=(hsize, vsize))

        # Create the axes
        ax = fig.add_axes((left, bottom, width, height))
        cax = fig.add_axes([left, bottom + height + 0.01, width, 0.05])

        # Create an index array
        y = np.arange(len(self.metallicity))

        # Select grid for specific ion
        if hasattr(self, "log10_specific_ionising_lum"):
            log10_specific_ionising_lum = self.log10_specific_ionising_lum[ion]
        else:
            log10_specific_ionising_lum = self.log10Q[ion]

        # Truncate grid if max age provided
        if max_log10age is not None:
            ia_max = self.get_nearest_index(max_log10age, self.log10age)
            log10_specific_ionising_lum = log10_specific_ionising_lum[
                :ia_max, :
            ]
        else:
            ia_max = -1

        # If no limits are supplied set a sensible range for HI ion otherwise
        # use min max
        if ion == "HI":
            if vmin is None:
                vmin = 42.5
            if vmax is None:
                vmax = 47.5
        else:
            if vmin is None:
                vmin = np.min(log10_specific_ionising_lum)
            if vmax is None:
                vmax = np.max(log10_specific_ionising_lum)

        # Plot the grid of log10_specific_ionising_lum
        ax.imshow(
            log10_specific_ionising_lum.T,
            origin="lower",
            extent=[
                self.log10age[0],
                self.log10age[ia_max],
                y[0] - 0.5,
                y[-1] + 0.5,
            ],
            cmap=cmap,
            aspect="auto",
            vmin=vmin,
            vmax=vmax,
        )

        # Define the normalisation for the colorbar
        norm = mpl.colors.Normalize(vmin=vmin, vmax=vmax)
        cmapper = cm.ScalarMappable(norm=norm, cmap=cmap)
        cmapper.set_array([])

        # Add colourbar
        fig.colorbar(cmapper, cax=cax, orientation="horizontal")
        cax.xaxis.tick_top()
        cax.xaxis.set_label_position("top")
        cax.set_xlabel(
            r"$\rm log_{10}(\dot{n}_{" + ion + "}/s^{-1}\\ M_{\\odot}^{-1})$"
        )
        cax.set_yticks([])

        # Set custom tick marks
        ax.set_yticks(y, self.metallicity)
        ax.minorticks_off()

        # Set labels
        ax.set_xlabel("$\\log_{10}(\\mathrm{age}/\\mathrm{yr})$")
        ax.set_ylabel("$Z$")

        return fig, ax

    def get_delta_lambda(self, spectra_id="incident"):
        """
        Calculates the delta lambda for the given spectra.

        Args:
            spectra_id (str)
                Identifier for the spectra (default is "incident").

        Returns:
            tuple
                A tuple containing the list of wavelengths and delta lambda.
        """

        # Calculate delta lambda for each wavelength
        delta_lambda = np.log10(self.lam[1:]) - np.log10(self.lam[:-1])

        # Return tuple of wavelengths and delta lambda
        return self.lam, delta_lambda

    def get_sed(self, spectra_type):
        """
        Get the spectra grid as an Sed object enabling grid wide
        use of Sed methods for flux, photometry, indices, ionising photons
        etc.

        Args:
            spectra_type (string)
                The key of the spectra grid to extract as an Sed object.

        Returns:
            Sed
                The spectra grid as an Sed object.
        """
        return Sed(self.lam, self.spectra[spectra_type])

<<<<<<< HEAD
    def unify_with_filters(self, filters):
        """
        Unify the grid with a FilterCollection object.

        This will:
        - Find the Grid wavelengths at which transmission is non-zero.
        - Limit the Grid's spectra and wavelength array to where transmision
          is non-zero.
        - Interpolate the filter collection onto the Grid's new wavelength
          array.

        Args:
            filters (synthesizer.filter.FilterCollection)
                The FilterCollection object to unify with this grid.
        """
        # Get the minimum and maximum wavelengths with non-zero transmission
        min_lam, max_lam = filters.get_non_zero_lam_lims()

        # Define the mask to eliminate wavelengths outside this range
        okinds = np.logical_and(self.lam >= min_lam, self.lam <= max_lam)

        # Apply the mask to the grid wavelengths
        self.lam = self.lam[okinds]

        # Apply the mask to the spectra
        for spectra_type in self.available_spectra:
            self.spectra[spectra_type] = self.spectra[spectra_type][
                ..., okinds
            ]

        # Interpolate the filters onto this new wavelength range
        filters.resample_filters(new_lam=self.lam)
=======
    def animate_grid(
        self,
        show=False,
        save_path=None,
        fps=30,
        spectra_type="incident",
    ):
        """
        Create an animation of the grid stepping through wavelength.

        Each frame of the animation is a wavelength bin.

        Args:
            show (bool):
                Should the animation be shown?
            save_path (str, optional):
                Path to save the animation. If not specified, the
                animation is not saved.
            fps (int, optional):
                the number of frames per second in the output animation.
                Default is 30 frames per second.

        Returns:
            matplotlib.animation.FuncAnimation: The animation object.
        """
        # Create the figure and axes
        fig, ax = plt.subplots(1, 1, figsize=(6, 8))

        # Get the spectra grid
        spectra = self.spectra[spectra_type]

        # Get the normalisation
        vmin = 10**10
        vmax = np.percentile(spectra, 99.9)

        # Define the norm
        norm = LogNorm(vmin=vmin, vmax=vmax, clip=True)

        # Create a placeholder image
        img = ax.imshow(
            spectra[:, :, 0],
            extent=[
                self.log10age.min(),
                self.log10age.max(),
                self.metallicity.min(),
                self.metallicity.max(),
            ],
            origin="lower",
            animated=True,
            norm=norm,
            aspect="auto",
        )

        cbar = fig.colorbar(img)
        cbar.set_label(
            r"$L_{\nu}/[\mathrm{erg s}^{-1}\mathrm{ Hz}^{-1} "
            r"\mathrm{ M_\odot}^{-1}]$"
        )

        ax.set_title(f"Wavelength: {self.lam[0]:.2f}{self.lam.units}")
        ax.set_xlabel("$\\log_{10}(\\mathrm{age}/\\mathrm{yr})$")
        ax.set_ylabel("$Z$")

        def update(i):
            # Update the image for the ith frame
            img.set_data(spectra[:, :, i])
            ax.set_title(f"Wavelength: {self.lam[i]:.2f}{self.lam.units}")
            return [
                img,
            ]

        # Calculate interval in milliseconds based on fps
        interval = 1000 / fps

        # Create the animation
        anim = FuncAnimation(
            fig, update, frames=self.lam.size, interval=interval, blit=False
        )

        # Save if a path is provided
        if save_path is not None:
            anim.save(save_path, writer="imagemagick")

        if show:
            plt.show()
        else:
            plt.close(fig)

        return anim
>>>>>>> 8b2027e8
<|MERGE_RESOLUTION|>--- conflicted
+++ resolved
@@ -819,7 +819,6 @@
         """
         return Sed(self.lam, self.spectra[spectra_type])
 
-<<<<<<< HEAD
     def unify_with_filters(self, filters):
         """
         Unify the grid with a FilterCollection object.
@@ -852,7 +851,7 @@
 
         # Interpolate the filters onto this new wavelength range
         filters.resample_filters(new_lam=self.lam)
-=======
+
     def animate_grid(
         self,
         show=False,
@@ -942,4 +941,3 @@
             plt.close(fig)
 
         return anim
->>>>>>> 8b2027e8
