"""A module for common functionality in Parametric and Particle Galaxies.

The class described in this module should never be directly instatiated. It
only contains common attributes and methods to reduce boilerplate.
"""

from unyt import Mpc, arcsecond

from synthesizer import exceptions
from synthesizer.emission_models.attenuation import Inoue14
from synthesizer.emissions import Sed, plot_observed_spectra, plot_spectra
from synthesizer.instruments import Instrument
from synthesizer.synth_warnings import deprecated, deprecation
from synthesizer.units import accepts, unit_is_compatible
from synthesizer.utils import TableFormatter


class BaseGalaxy:
    """The base galaxy class.

    This should never be directly instantiated. It instead contains the common
    functionality and attributes needed for parametric and particle galaxies.

    Attributes:
        spectra (dict, Sed):
            The dictionary containing a Galaxy's spectra. Each entry is an
            Sed object. This dictionary only contains combined spectra from
            All components that make up the Galaxy (Stars, Gas, BlackHoles).
        stars (particle.Stars/parametric.Stars):
            The Stars object holding information about the stellar population.
        gas (particle.Gas/parametric.Gas):
            The Gas object holding information about the gas distribution.
        black_holes (particle.BlackHoles/parametric.BlackHole):
            The BlackHole/s object holding information about the black hole/s.
    """

    @accepts(centre=Mpc)
    def __init__(self, stars, gas, black_holes, redshift, centre, **kwargs):
        """Instantiate the base Galaxy class.

        This is the parent class of both parametric.Galaxy and particle.Galaxy.

        Note: The stars, gas, and black_holes component objects differ for
        parametric and particle galaxies but are attached at this parent level
        regardless to unify the Galaxy syntax for both cases.

        Args:
            stars (particle.Stars/parametric.Stars):
                The Stars object holding information about the stellar
                population.
            gas (particle.Gas/parametric.Gas):
                The Gas object holding information about the gas distribution.
            black_holes (particle.BlackHoles/parametric.BlackHole):
                The BlackHole/s object holding information about the
                black hole/s.
            redshift (float):
                The redshift of the galaxy.
            centre (unyt_array of float):
                The centre of the galaxy.
            **kwargs (dict):
                Any additional attributes to attach to the galaxy object.
        """
        # Container for the spectra and lines
        self.spectra = {}
        self.lines = {}

        # Initialise the photometry dictionaries
        self.photo_lnu = {}
        self.photo_fnu = {}

        # Intialise the image dictionaries
        self.images_lnu = {}
        self.images_fnu = {}

        # Initialise the dictionary to hold instrument specific spectroscopy
        self.spectroscopy = {}

        # Attach the components
        self.stars = stars
        self.gas = gas
        self.black_holes = black_holes

        # The redshift of the galaxy
        self.redshift = redshift
        self.centre = centre

        if getattr(self, "galaxy_type") is None:
            raise Warning(
                "Instantiating a BaseGalaxy object is not "
                "supported behaviour. Instead, you should "
                "use one of the derived Galaxy classes:\n"
                "`particle.galaxy.Galaxy`\n"
                "`parametric.galaxy.Galaxy`"
            )

        # Attach any additional attributes
        for key, value in kwargs.items():
            setattr(self, key, value)

        # If the centre has been provided then we need to make sure all our
        # components agree
        if self.centre is not None:
            if self.stars is not None:
                self.stars.centre = self.centre
            if self.gas is not None:
                self.gas.centre = self.centre
            if self.black_holes is not None:
                self.black_holes.centre = self.centre

    @property
    def photo_fluxes(self):
        """Get the photometry fluxes.

        Returns:
            dict
                The photometry fluxes.
        """
        deprecation(
            "The `photo_fluxes` attribute is deprecated. Use "
            "`photo_fnu` instead. Will be removed in v1.0.0"
        )
        return self.photo_fnu

    @property
    def photo_luminosities(self):
        """Get the photometry luminosities.

        Returns:
            dict
                The photometry luminosities.
        """
        deprecation(
            "The `photo_luminosities` attribute is deprecated. Use "
            "`photo_lnu` instead. Will be removed in v1.0.0"
        )
        return self.photo_lnu

    def __str__(self):
        """Return a string representation of the galaxy object.

        Returns:
            table (str):
                A string representation of the galaxy object.
        """
        # Intialise the table formatter
        formatter = TableFormatter(self)

        return formatter.get_table("Galaxy")

    def get_equivalent_width(self, feature, blue, red, spectra_type=None):
        """Get all equivalent widths associated with a sed object.

        Args:
            feature (str):
                The feature to measure the equivalent width of.
                e.g. "Halpha", "Hbeta", "MgII", etc.
            blue (float):
                The blue side of the feature to measure.
            red (float):
                The red side of the feature to measure.
            spectra_type (str/list):
                The spectra type to measure the equivalent width of. Either
                a single type (str): or a list of types.

        Returns:
            equivalent_width (float/dict of float):
                The equivalent width of the feature in the spectra.
        """
        # If we only have one spectra type then just return the result
        if isinstance(spectra_type, str):
            return self.spectra[spectra_type].measure_index(feature, blue, red)

        # If we have a list of spectra types then loop over them and store
        # the results in a dictionary
        equivalent_widths = {}
        for sed_name in spectra_type:
            sed = self.spectra[sed_name]

            # Compute equivalent width
            equivalent_widths[sed_name] = sed.measure_index(feature, blue, red)

        return equivalent_widths

    def get_observed_spectra(self, cosmo, igm=Inoue14):
        """Calculate the observed spectra for all Seds within this galaxy.

        This will run Sed.get_fnu(...) and populate Sed.fnu (and sed.obslam
        and sed.obsnu) for all spectra in:
        - Galaxy.spectra
        - Galaxy.stars.spectra
        - Galaxy.gas.spectra (WIP)
        - Galaxy.black_holes.spectra

        And in the case of particle galaxies
        - Galaxy.stars.particle_spectra
        - Galaxy.gas.particle_spectra (WIP)
        - Galaxy.black_holes.particle_spectra

        Args:
            cosmo (astropy.cosmology.Cosmology):
                The cosmology object containing the cosmological model used
                to calculate the luminosity distance.
            igm (igm):
                The object describing the intergalactic medium (defaults to
                Inoue14).

        Raises:
            MissingAttribute
                If a galaxy has no redshift we can't get the observed spectra.

        """
        # Ensure we have a redshift
        if self.redshift is None:
            raise exceptions.MissingAttribute(
                "This Galaxy has no redshift! Fluxes can't be"
                " calculated without one."
            )

        # Loop over all combined spectra
        for sed in self.spectra.values():
            # Calculate the observed spectra
            sed.get_fnu(
                cosmo=cosmo,
                z=self.redshift,
                igm=igm,
            )

        # Do we have stars?
        if self.stars is not None:
            # Loop over all stellar spectra
            for sed in self.stars.spectra.values():
                # Calculate the observed spectra
                sed.get_fnu(
                    cosmo=cosmo,
                    z=self.redshift,
                    igm=igm,
                )

            # Loop over all stellar particle spectra
            if getattr(self.stars, "particle_spectra", None) is not None:
                for sed in self.stars.particle_spectra.values():
                    # Calculate the observed spectra
                    sed.get_fnu(
                        cosmo=cosmo,
                        z=self.redshift,
                        igm=igm,
                    )

        # Do we have black holes?
        if self.black_holes is not None:
            # Loop over all black hole spectra
            for sed in self.black_holes.spectra.values():
                # Calculate the observed spectra
                sed.get_fnu(
                    cosmo=cosmo,
                    z=self.redshift,
                    igm=igm,
                )

            # Loop over all black hole particle spectra
            if getattr(self.black_holes, "particle_spectra", None) is not None:
                for sed in self.black_holes.particle_spectra.values():
                    # Calculate the observed spectra
                    sed.get_fnu(
                        cosmo=cosmo,
                        z=self.redshift,
                        igm=igm,
                    )

    def get_observed_lines(self, cosmo, igm=Inoue14):
        """
        Calculate the observed lines for all Line objects within this galaxy.

        This will run Line.get_fnu(...) and populate Line.fnu (and Line.obslam
        and Line.obsnu) for all lines in:
        - Galaxy.lines
        - Galaxy.stars.lines
        - Galaxy.gas.lines (WIP)
        - Galaxy.black_holes.lines

        And in the case of particle galaxies
        - Galaxy.stars.particle_lines
        - Galaxy.gas.particle_lines (WIP)
        - Galaxy.black_holes.particle_lines

        Args:
            cosmo (astropy.cosmology.Cosmology)
                The cosmology object containing the cosmological model used
                to calculate the luminosity distance.
            igm (igm)
                The object describing the intergalactic medium (defaults to
                Inoue14).

        Raises:
            MissingAttribute
                If a galaxy has no redshift we can't get the observed lines.
        """
        # Ensure we have a redshift
        if self.redshift is None:
            raise exceptions.MissingAttribute(
                "This Galaxy has no redshift! Fluxes can't be"
                " calculated without one."
            )

        # Loop over all combined lines
        for line in self.lines.values():
            # Calculate the observed lines
            line.get_flux(
                cosmo=cosmo,
                z=self.redshift,
                igm=igm,
            )

        # Do we have stars?
        if self.stars is not None:
            # Loop over all stellar lines
            for line in self.stars.lines.values():
                # Calculate the observed lines
                line.get_flux(
                    cosmo=cosmo,
                    z=self.redshift,
                    igm=igm,
                )

            # Loop over all stellar particle lines
            if getattr(self.stars, "particle_lines", None) is not None:
                # Loop over all stellar particle lines
                for line in self.stars.particle_lines.values():
                    # Calculate the observed lines
                    line.get_flux(
                        cosmo=cosmo,
                        z=self.redshift,
                        igm=igm,
                    )

        # Do we have black holes?
        if self.black_holes is not None:
            # Loop over all black hole lines
            for line in self.black_holes.lines.values():
                # Calculate the observed lines
                line.get_flux(
                    cosmo=cosmo,
                    z=self.redshift,
                    igm=igm,
                )

            # Loop over all black hole particle lines
            if getattr(self.black_holes, "particle_lines", None) is not None:
                for line in self.black_holes.particle_lines.values():
                    # Calculate the observed lines
                    line.get_flux(
                        cosmo=cosmo,
                        z=self.redshift,
                        igm=igm,
                    )

    def get_spectra_combined(self):
        """Combine all common spectra from components onto the galaxy.

        e.g.:
            intrinsc = stellar_intrinsic + black_hole_intrinsic.

        For any combined spectra all components with a valid spectra will be
        combined and stored in Galaxy.spectra under the same key, but only if
        there are instances of that spectra key on more than 1 component.

        Possible combined spectra are:
            - "total"
            - "intrinsic"
            - "emergent"

        Note that this process is only applicable to integrated spectra.
        """
        # Get the spectra we have on the components to combine
        spectra = {"total": [], "intrinsic": [], "emergent": []}
        for key in spectra:
            if self.stars is not None:
                for component_key in self.stars.spectra:
                    if key in component_key:
                        spectra[key].append(self.stars.spectra[key])
            if self.black_holes is not None:
                for component_key in self.black_holes.spectra:
                    if key in component_key:
                        spectra[key].append(self.black_holes.spectra[key])
            if self.gas is not None:
                for component_key in self.gas.spectra:
                    if key in component_key:
                        spectra[key].append(self.gas.spectra[key])

        # Now combine all spectra that have more than one contributing
        # component.
        # Note that sum when applied to a list of spectra
        # with overloaded __add__ methods will produce an Sed object
        # containing the combined spectra.
        for key, lst in spectra.items():
            if len(lst) > 1:
                self.spectra[key] = sum(lst)

    def get_photo_lnu(self, filters, verbose=True, nthreads=1):
        """Calculate luminosity photometry using a FilterCollection object.

        Photometry is calculated in spectral luminosity density units.

        Args:
            filters (FilterCollection):
                A FilterCollection object.
            verbose (bool):
                Are we talking?
            nthreads (int):
                The number of threads to use for the integration. If -1, all
                threads will be used.

        Returns:
            PhotometryCollection:
                A PhotometryCollection object containing the luminosity
                photometry in each filter in filters.
        """
        # Get stellar photometry
        if self.stars is not None:
            self.stars.get_photo_lnu(filters, verbose, nthreads=nthreads)

            # If we have particle spectra do that too (not applicable to
            # parametric Galaxy)
            if getattr(self.stars, "particle_spectra", None) is not None:
                self.stars.get_particle_photo_lnu(
                    filters,
                    verbose,
                    nthreads=nthreads,
                )

        # Get black hole photometry
        if self.black_holes is not None:
            self.black_holes.get_photo_lnu(filters, verbose, nthreads=nthreads)

            # If we have particle spectra do that too (not applicable to
            # parametric Galaxy)
            if getattr(self.black_holes, "particle_spectra", None) is not None:
                self.black_holes.get_particle_photo_lnu(
                    filters,
                    verbose,
                    nthreads=nthreads,
                )

        # Get the combined photometry
        for spectra in self.spectra:
            # Create the photometry collection and store it in the object
            self.photo_lnu[spectra] = self.spectra[spectra].get_photo_lnu(
                filters,
                verbose,
                nthreads=nthreads,
            )

    @deprecated(
        "The `get_photo_luminosities` method is deprecated. Use "
        "`get_photo_lnu` instead. Will be removed in v1.0.0"
    )
    def get_photo_luminosities(self, filters, verbose=True):
        """Calculate luminosity photometry using a FilterCollection object.

        Alias to get_photo_lnu.

        Photometry is calculated in spectral luminosity density units.

        Args:
            filters (FilterCollection):
                A FilterCollection object.
            verbose (bool):
                Are we talking?

        Returns:
            PhotometryCollection:
                A PhotometryCollection object containing the luminosity
                photometry in each filter in filters.
        """
        return self.get_photo_lnu(filters, verbose)

    def get_photo_fnu(self, filters, verbose=True, nthreads=1):
        """Calculate flux photometry using a FilterCollection object.

        Photometry is calculated in spectral flux density units.

        Args:
            filters (FilterCollection):
                A FilterCollection object.
            verbose (bool):
                Are we talking?
            nthreads (int):
                The number of threads to use for the integration. If -1, all
                threads will be used.

        Returns:
            PhotometryCollection:
                A PhotometryCollection object containing the flux photometry
                in each filter in filters.
        """
        # Get stellar photometry
        if self.stars is not None:
            self.stars.get_photo_fnu(filters, verbose, nthreads=nthreads)

            # If we have particle spectra do that too (not applicable to
            # parametric Galaxy)
            if getattr(self.stars, "particle_spectra", None) is not None:
                self.stars.get_particle_photo_fnu(
                    filters,
                    verbose,
                    nthreads=nthreads,
                )

        # Get black hole photometry
        if self.black_holes is not None:
            self.black_holes.get_photo_fnu(filters, verbose, nthreads=nthreads)

            # If we have particle spectra do that too (not applicable to
            # parametric Galaxy)
            if getattr(self.black_holes, "particle_spectra", None) is not None:
                self.black_holes.get_particle_photo_fnu(
                    filters,
                    verbose,
                    nthreads=nthreads,
                )

        # Get the combined photometry
        for spectra in self.spectra:
            # Create the photometry collection and store it in the object
            self.photo_fnu[spectra] = self.spectra[spectra].get_photo_fnu(
                filters,
                verbose,
                nthreads=nthreads,
            )

    @deprecated(
        "The `get_photo_fluxes` method is deprecated. Use "
        "`get_photo_fnu` instead. Will be removed in v1.0.0"
    )
    def get_photo_fluxes(self, filters, verbose=True):
        """Calculate flux photometry using a FilterCollection object.

        Alias to get_photo_fnu.

        Photometry is calculated in spectral flux density units.

        Args:
            filters (FilterCollection):
                A FilterCollection object.
            verbose (bool):
                Are we talking?

        Returns:
            PhotometryCollection:
                A PhotometryCollection object containing the flux photometry
                in each filter in filters.
        """
        return self.get_photo_fnu(filters, verbose)

    def plot_spectra(
        self,
        combined_spectra=True,
        stellar_spectra=False,
        gas_spectra=False,
        black_hole_spectra=False,
        show=False,
        ylimits=(),
        xlimits=(),
        figsize=(3.5, 5),
        quantity_to_plot="lnu",
    ):
        """Plot spectra on this galaxy.

        Plots either specific observed spectra (specified via combined_spectra,
        stellar_spectra, gas_spectra, and/or black_hole_spectra) or all spectra
        for any of the spectra arguments that are True. If any are false that
        component is ignored.

        Args:
            combined_spectra (bool/list, string/string):
                The specific combined galaxy spectra to plot. (e.g "total")
                    - If True all spectra are plotted.
                    - If a list of strings each specifc spectra is plotted.
                    - If a single string then only that spectra is plotted.
            stellar_spectra (bool/list, string/string):
                The specific stellar spectra to plot. (e.g. "incident")
                    - If True all spectra are plotted.
                    - If a list of strings each specifc spectra is plotted.
                    - If a single string then only that spectra is plotted.
            gas_spectra (bool/list, string/string):
                The specific gas spectra to plot. (e.g. "total")
                    - If True all spectra are plotted.
                    - If a list of strings each specifc spectra is plotted.
                    - If a single string then only that spectra is plotted.
            black_hole_spectra (bool/list, string/string):
                The specific black hole spectra to plot. (e.g "blr")
                    - If True all spectra are plotted.
                    - If a list of strings each specifc spectra is plotted.
                    - If a single string then only that spectra is plotted.
            show (bool):
                Flag for whether to show the plot or just return the
                figure and axes.
            ylimits (tuple):
                The limits to apply to the y axis. If not provided the limits
                will be calculated with the lower limit set to 1000 (100)
                times less than the peak of the spectrum for rest_frame
                (observed) spectra.
            xlimits (tuple):
                The limits to apply to the x axis. If not provided the optimal
                limits are found based on the ylimits.
            figsize (tuple):
                Tuple with size 2 defining the figure size.
            quantity_to_plot (string):
                The sed property to plot. Can be "lnu", "luminosity" or "llam"
                for rest frame spectra or "fnu", "flam" or "flux" for observed
                spectra. Defaults to "lnu".

        Returns:
            fig (matplotlib.pyplot.figure)
                The matplotlib figure object for the plot.
            ax (matplotlib.axes)
                The matplotlib axes object containing the plotted data.
        """
        # We need to construct the dictionary of all spectra to plot for each
        # component based on what we've been passed
        spectra = {}

        # Get the combined spectra
        if combined_spectra:
            if isinstance(combined_spectra, list):
                spectra.update(
                    {key: self.spectra[key] for key in combined_spectra}
                )
            elif isinstance(combined_spectra, Sed):
                spectra.update(
                    {
                        "combined_spectra": combined_spectra,
                    }
                )
            else:
                spectra.update(self.spectra)

        # Get the stellar spectra
        if stellar_spectra:
            if isinstance(stellar_spectra, list):
                spectra.update(
                    {
                        "Stellar " + key: self.stars.spectra[key]
                        for key in stellar_spectra
                    }
                )
            elif isinstance(stellar_spectra, Sed):
                spectra.update(
                    {
                        "stellar_spectra": stellar_spectra,
                    }
                )
            else:
                spectra.update(
                    {
                        "Stellar " + key: self.stars.spectra[key]
                        for key in self.stars.spectra
                    }
                )

        # Get the gas spectra
        if gas_spectra:
            if isinstance(gas_spectra, list):
                spectra.update(
                    {
                        "Gas " + key: self.gas.spectra[key]
                        for key in gas_spectra
                    }
                )
            elif isinstance(gas_spectra, Sed):
                spectra.update(
                    {
                        "gas_spectra": gas_spectra,
                    }
                )
            else:
                spectra.update(
                    {
                        "Gas " + key: self.gas.spectra[key]
                        for key in self.gas.spectra
                    }
                )

        # Get the black hole spectra
        if black_hole_spectra:
            if isinstance(black_hole_spectra, list):
                spectra.update(
                    {
                        "Black Hole " + key: self.black_holes.spectra[key]
                        for key in black_hole_spectra
                    }
                )
            elif isinstance(black_hole_spectra, Sed):
                spectra.update(
                    {
                        "black_hole_spectra": black_hole_spectra,
                    }
                )
            else:
                spectra.update(
                    {
                        "Black Hole " + key: self.black_holes.spectra[key]
                        for key in self.black_holes.spectra
                    }
                )

        return plot_spectra(
            spectra,
            show=show,
            ylimits=ylimits,
            xlimits=xlimits,
            figsize=figsize,
            draw_legend=isinstance(spectra, dict),
            quantity_to_plot=quantity_to_plot,
        )

    def plot_observed_spectra(
        self,
        combined_spectra=True,
        stellar_spectra=False,
        gas_spectra=False,
        black_hole_spectra=False,
        show=False,
        ylimits=(),
        xlimits=(),
        figsize=(3.5, 5),
        filters=None,
        quantity_to_plot="fnu",
    ):
        """Plot observed spectra on this galaxy.

        Plots either specific observed spectra (specified via combined_spectra,
        stellar_spectra, gas_spectra, and/or black_hole_spectra) or all spectra
        for any of the spectra arguments that are True. If any are false that
        component is ignored.

        Args:
            combined_spectra (bool/list, string/string):
                The specific combined galaxy spectra to plot. (e.g "total")
                    - If True all spectra are plotted.
                    - If a list of strings each specifc spectra is plotted.
                    - If a single string then only that spectra is plotted.
            stellar_spectra (bool/list, string/string):
                The specific stellar spectra to plot. (e.g. "incident")
                    - If True all spectra are plotted.
                    - If a list of strings each specifc spectra is plotted.
                    - If a single string then only that spectra is plotted.
            gas_spectra (bool/list, string/string):
                The specific gas spectra to plot. (e.g. "total")
                    - If True all spectra are plotted.
                    - If a list of strings each specifc spectra is plotted.
                    - If a single string then only that spectra is plotted.
            black_hole_spectra (bool/list, string/string):
                The specific black hole spectra to plot. (e.g "blr")
                    - If True all spectra are plotted.
                    - If a list of strings each specifc spectra is plotted.
                    - If a single string then only that spectra is plotted.
            show (bool):
                Flag for whether to show the plot or just return the
                figure and axes.
            ylimits (tuple):
                The limits to apply to the y axis. If not provided the limits
                will be calculated with the lower limit set to 1000 (100)
                times less than the peak of the spectrum for rest_frame
                (observed) spectra.
            xlimits (tuple):
                The limits to apply to the x axis. If not provided the optimal
                limits are found based on the ylimits.
            figsize (tuple):
                Tuple with size 2 defining the figure size.
            filters (FilterCollection):
                If given then the photometry is computed and both the
                photometry and filter curves are plotted
            quantity_to_plot (string):
                The sed property to plot. Can be "lnu", "luminosity" or "llam"
                for rest frame spectra or "fnu", "flam" or "flux" for observed
                spectra. Defaults to "lnu".

        Returns:
            fig (matplotlib.pyplot.figure)
                The matplotlib figure object for the plot.
            ax (matplotlib.axes)
                The matplotlib axes object containing the plotted data.
        """
        # We need to construct the dictionary of all spectra to plot for each
        # component based on what we've been passed
        spectra = {}

        # Get the combined spectra
        if combined_spectra:
            if isinstance(combined_spectra, list):
                spectra.update(
                    {key: self.spectra[key] for key in combined_spectra}
                )
            elif isinstance(combined_spectra, Sed):
                spectra.update(
                    {
                        "combined_spectra": combined_spectra,
                    }
                )
            else:
                spectra.update(self.spectra)

        # Get the stellar spectra
        if stellar_spectra:
            if isinstance(stellar_spectra, list):
                spectra.update(
                    {
                        "Stellar " + key: self.stars.spectra[key]
                        for key in stellar_spectra
                    }
                )
            elif isinstance(stellar_spectra, Sed):
                spectra.update(
                    {
                        "stellar_spectra": stellar_spectra,
                    }
                )
            else:
                spectra.update(
                    {
                        "Stellar " + key: self.stars.spectra[key]
                        for key in self.stars.spectra
                    }
                )

        # Get the gas spectra
        if gas_spectra:
            if isinstance(gas_spectra, list):
                spectra.update(
                    {
                        "Gas " + key: self.gas.spectra[key]
                        for key in gas_spectra
                    }
                )
            elif isinstance(gas_spectra, Sed):
                spectra.update(
                    {
                        "gas_spectra": gas_spectra,
                    }
                )
            else:
                spectra.update(
                    {
                        "Gas " + key: self.gas.spectra[key]
                        for key in self.gas.spectra
                    }
                )

        # Get the black hole spectra
        if black_hole_spectra:
            if isinstance(black_hole_spectra, list):
                spectra.update(
                    {
                        "Black Hole " + key: self.black_holes.spectra[key]
                        for key in black_hole_spectra
                    }
                )
            elif isinstance(black_hole_spectra, Sed):
                spectra.update(
                    {
                        "black_hole_spectra": black_hole_spectra,
                    }
                )
            else:
                spectra.update(
                    {
                        "Black Hole " + key: self.black_holes.spectra[key]
                        for key in self.black_holes.spectra
                    }
                )

        return plot_observed_spectra(
            spectra,
            self.redshift,
            show=show,
            ylimits=ylimits,
            xlimits=xlimits,
            figsize=figsize,
            draw_legend=isinstance(spectra, dict),
            filters=filters,
            quantity_to_plot=quantity_to_plot,
        )

    def get_spectra(
        self,
        emission_model,
        dust_curves=None,
        tau_v=None,
        fesc=None,
        covering_fraction=None,
        mask=None,
        vel_shift=None,
        verbose=True,
        **kwargs,
    ):
        """Generate spectra as described by the emission model.

        Args:
            emission_model (EmissionModel):
                The emission model to use.
            dust_curves (dict):
                An override to the emission model dust curves. Either:
                    - None, indicating the dust_curves defined on the emission
                      models should be used.
                    - A single dust curve to apply to all emission models.
                    - A dictionary of the form {<label>: <dust_curve instance>}
                      to use a specific dust curve instance with particular
                      properties.
            tau_v (dict):
                An override to the dust model optical depth. Either:
                    - None, indicating the tau_v defined on the emission model
                      should be used.
                    - A float to use as the optical depth for all models.
                    - A dictionary of the form {<label>: float(<tau_v>)}
                      to use a specific optical depth with a particular
                      model or {<label>: str(<attribute>)} to use an attribute
                      of the component as the optical depth.
            fesc (dict):
                An override to the emission model escape fraction. Either:
                    - None, indicating the fesc defined on the emission model
                      should be used.
                    - A float to use as the escape fraction for all models.
                    - A dictionary of the form {<label>: float(<fesc>)}
                      to use a specific escape fraction with a particular
                      model or {<label>: str(<attribute>)} to use an
                      attribute of the component as the escape fraction.
            covering_fraction (dict):
                An override to the emission model covering fraction. Either:
                    - None, indicating the covering fraction defined on the
                        emission model should be used.
                    - A float to use as the covering fraction for all models.
                    - A dictionary of the form
                        {<label>: float(<covering_fraction>)}
                        to use a specific covering fraction with a particular
                        model or {<label>: str(<attribute>)} to use an
                        attribute of the component as the covering fraction.
            mask (dict):
                An override to the emission model mask. Either:
                    - None, indicating the mask defined on the emission model
                      should be used.
                    - A dictionary of the form {<label>: {"attr": attr,
                      "thresh": thresh, "op": op}} to add a specific mask to
                      a particular model.
            vel_shift (bool):
                An overide to the model level velocity shift flag. If True
                then the velocity shift is applied when generating all spectra.
            verbose (bool):
                Are we talking?
            kwargs (dict):
                Any additional keyword arguments to pass to the generator
                function.

        Returns:
            dict
                The combined spectra for the galaxy.
        """
        # Get the spectra
        spectra, particle_spectra = emission_model._get_spectra(
            emitters={"stellar": self.stars, "blackhole": self.black_holes},
            dust_curves=dust_curves,
            tau_v=tau_v,
            covering_fraction=covering_fraction,
            mask=mask,
            vel_shift=vel_shift,
            verbose=verbose,
            **kwargs,
        )

        # Unpack the spectra to the right component
        for model in emission_model._models.values():
            # Skip models we aren't saving
            if not model.save:
                continue
            if model.emitter == "galaxy":
                self.spectra[model.label] = spectra[model.label]
            elif model.emitter == "stellar":
                self.stars.spectra[model.label] = spectra[model.label]
            elif model.emitter == "blackhole":
                self.black_holes.spectra[model.label] = spectra[model.label]
            else:
                raise KeyError(
                    f"Unknown emitter in emission model. ({model.emitter})"
                )

            # If the model is particle based then we need to save the particle
            # spectra
            if model.per_particle:
                if model.emitter == "stellar":
                    self.stars.particle_spectra[model.label] = (
                        particle_spectra[model.label]
                    )
                elif model.emitter == "blackhole":
                    self.black_holes.particle_spectra[model.label] = (
                        particle_spectra[model.label]
                    )
                else:
                    raise KeyError(
                        "Unknown emitter in per particle "
                        f"emission model. ({model.emitter})"
                    )

        # Return the spectra at the root from the right place
        if emission_model.emitter == "galaxy":
            return self.spectra[emission_model.label]
        elif emission_model.emitter == "stellar":
            return self.stars.spectra[emission_model.label]
        elif emission_model.emitter == "blackhole":
            return self.black_holes.spectra[emission_model.label]
        else:
            raise KeyError(
                "Unknown emitter in emission model. "
                f"({emission_model.emitter})"
            )

    def get_lines(
        self,
        line_ids,
        emission_model,
        dust_curves=None,
        tau_v=None,
        fesc=None,
        covering_fraction=None,
        mask=None,
        verbose=True,
        **kwargs,
    ):
        """Generate lines as described by the emission model.

        Args:
            line_ids (list):
                A list of line ids to include in the spectra.
            emission_model (EmissionModel):
                The emission model to use.
            dust_curves (dict):
                An override to the emission model dust curves. Either:
                    - None, indicating the dust_curves defined on the emission
                      models should be used.
                    - A single dust curve to apply to all emission models.
                    - A dictionary of the form {<label>: <dust_curve instance>}
                      to use a specific dust curve instance with particular
                      properties.
            tau_v (dict):
                An override to the dust model optical depth. Either:
                    - None, indicating the tau_v defined on the emission model
                      should be used.
                    - A float to use as the optical depth for all models.
                    - A dictionary of the form {<label>: float(<tau_v>)}
                      to use a specific optical depth with a particular
                      model or {<label>: str(<attribute>)} to use an attribute
                      of the component as the optical depth.
            fesc (dict):
                An override to the emission model escape fraction. Either:
                    - None, indicating the fesc defined on the emission model
                      should be used.
                    - A float to use as the escape fraction for all models.
                    - A dictionary of the form {<label>: float(<fesc>)}
                      to use a specific escape fraction with a particular
                      model or {<label>: str(<attribute>)} to use an
                      attribute of the component as the escape fraction.
            covering_fraction (dict):
                An override to the emission model covering fraction. Either:
                    - None, indicating the covering fraction defined on the
                        emission model should be used.
                    - A float to use as the covering fraction for all models.
                    - A dictionary of the form
                        {<label>: float(<covering_fraction>)}
                        to use a specific covering fraction with a particular
                        model or {<label>: str(<attribute>)} to use an
                        attribute of the component as the covering fraction.
            mask (dict):
                An override to the emission model mask. Either:
                    - None, indicating the mask defined on the emission model
                      should be used.
                    - A dictionary of the form {<label>: {"attr": attr,
                      "thresh": thresh, "op": op}} to add a specific mask to
                      a particular model.
            verbose (bool):
                Are we talking?
            kwargs (dict):
                Any additional keyword arguments to pass to the generator
                function.

        Returns:
            dict
                The combined lines for the galaxy.
        """
        # Get the lines
        lines, particle_lines = emission_model._get_lines(
            line_ids=line_ids,
            emitters={"stellar": self.stars, "blackhole": self.black_holes},
            dust_curves=dust_curves,
            tau_v=tau_v,
            covering_fraction=covering_fraction,
            mask=mask,
            verbose=verbose,
            **kwargs,
        )

        # Unpack the lines to the right component
        for model in emission_model._models.values():
            # Skip models we aren't saving
            if not model.save:
                continue
            if model.emitter == "galaxy":
                self.lines[model.label] = lines[model.label]
            elif model.emitter == "stellar":
                self.stars.lines[model.label] = lines[model.label]
            elif model.emitter == "blackhole":
                self.black_holes.lines[model.label] = lines[model.label]
            else:
                raise KeyError(
                    f"Unknown emitter in emission model. ({model.emitter})"
                )

            # If the model is particle based then we need to save the particle
            # lines
            if model.per_particle:
                if model.emitter == "stellar":
                    self.stars.particle_lines[model.label] = particle_lines[
                        model.label
                    ]
                elif model.emitter == "blackhole":
                    self.black_holes.particle_lines[model.label] = (
                        particle_lines[model.label]
                    )
                else:
                    raise KeyError(
                        "Unknown emitter in per particle "
                        f"emission model. ({model.emitter})"
                    )

        # Return the lines at the root from the right place
        if emission_model.emitter == "galaxy":
            return self.lines[emission_model.label]
        elif emission_model.emitter == "stellar":
            return self.stars.lines[emission_model.label]
        elif emission_model.emitter == "blackhole":
            return self.black_holes.lines[emission_model.label]
        else:
            raise KeyError(
                "Unknown emitter in emission model. "
                f"({emission_model.emitter})"
            )

    def get_images_luminosity(
        self,
        resolution,
        fov,
        emission_model,
        img_type="smoothed",
        kernel=None,
        kernel_threshold=1,
        nthreads=1,
        limit_to=None,
        instrument=None,
        cosmo=None,
    ):
        """Make an ImageCollection from luminosities.

        For Parametric Galaxy objects, images can only be smoothed. An
        exception will be raised if a histogram is requested.

        For Particle Galaxy objects, images can either be a simple
        histogram ("hist") or an image with particles smoothed over
        their SPH kernel.

        Which images are produced is defined by the emission model. If any
        of the necessary photometry is missing for generating a particular
        image, an exception will be raised.

        The limit_to argument can be used if only a specific image is desired.

        Note that black holes will never be smoothed and only produce a
        histogram due to the point source nature of black holes.

        All images that are created will be stored on the emitter (Stars,
        BlackHole/s, or galaxy) under the images_lnu attribute. The image
        collection at the root of the emission model will also be returned.

        Args:
            resolution (unyt_quantity of float):
                The size of a pixel.
                (Ignoring any supersampling defined by psf_resample_factor)
            fov (unyt_quantity of float):
                The width of the image in image coordinates.
            emission_model (EmissionModel):
                The emission model to use to generate the images.
            img_type (str):
                The type of image to be made, either "hist" -> a histogram, or
                "smoothed" -> particles smoothed over a kernel for a particle
                galaxy. Otherwise, only smoothed is applicable.
            stellar_photometry (str):
                The stellar spectra key from which to extract photometry
                to use for the image.
            blackhole_photometry (str):
                The black hole spectra key from which to extract photometry
                to use for the image.
            kernel (np.ndarray of float):
                The values from one of the kernels from the kernel_functions
                module. Only used for smoothed images.
            kernel_threshold (float):
                The kernel's impact parameter threshold (by default 1).
            nthreads (int):
                The number of threads to use in the tree search. Default is 1.
<<<<<<< HEAD
            limit_to (str):
                Optionally pass a single model label to limit image generation
                to only that model.
            instrument (Instrument):
=======
            limit_to (str, list)
                If not None, defines a specific model (or list of models) to
                limit the image generation to. Otherwise, all models with saved
                spectra will have images generated.
            instrument (Instrument)
>>>>>>> be788cda
                The instrument to use for the image. This can be None but if
                not it will be used to limit the included filters and label
                the images by instrument.
            cosmo (astropy.cosmology):
                The cosmology to use for the calculation of the luminosity
                distance. Only needed for internal conversions from cartesian
                to angular coordinates when an angular resolution is used.

        Returns:
            Image : array-like
                A 2D array containing the image.
        """
        # Ensure we aren't trying to make a histogram for a parametric galaxy
        if self.galaxy_type == "Parametric" and img_type == "hist":
            raise exceptions.InconsistentArguments(
                "Parametric Galaxies can only produce smoothed images."
            )

        # If we haven't got an instrument create one
        # TODO: we need to eventually fully pivot to taking only an instrument
        # this will be done when we introduced some premade instruments
        if instrument is None:
            # Get the filters from the emitters
            if len(self.photo_lnu) > 0:
                filters = self.photo_lnu[emission_model.label].filters
            elif self.stars is not None and len(self.stars.photo_lnu) > 0:
                filters = self.stars.photo_lnu[emission_model.label].filters
            elif (
                self.black_holes is not None
                and len(self.black_holes.photo_lnu) > 0
            ):
                filters = self.black_holes.photo_lnu[
                    emission_model.label
                ].filters

            # Make the place holder instrument
            instrument = Instrument(
                "place-holder",
                resolution=resolution,
                filters=filters,
            )

        # Ensure we have a cosmology if we need it
        if unit_is_compatible(instrument.resolution, arcsecond):
            if cosmo is None:
                raise exceptions.InconsistentArguments(
                    "Cosmology must be provided when using an angular "
                    "resolution and FOV."
                )

            # Also ensure we have a redshift
            if self.redshift is None:
                raise exceptions.MissingAttribute(
                    "Redshift must be set on a Galaxy when using an angular "
                    "resolution and FOV."
                )

        # Convert `limit_to` to a list if it is a string
        limit_to = [limit_to] if isinstance(limit_to, str) else limit_to

        # Get the images
        images = emission_model._get_images(
            instrument=instrument,
            fov=fov,
            emitters={
                "stellar": self.stars,
                "blackhole": self.black_holes,
                "galaxy": self,
            },
            img_type=img_type,
            mask=None,
            kernel=kernel,
            kernel_threshold=kernel_threshold,
            nthreads=nthreads,
            limit_to=limit_to,
            do_flux=False,
            cosmo=cosmo,
        )

        # Get the instrument name if we have one
        if instrument is not None:
            instrument_name = instrument.label
        else:
            instrument_name = None

        # Unpack the images to the right component
        for model in emission_model._models.values():
            # Are we limiting to a specific model?
            if limit_to is not None and model.label not in limit_to:
                continue

            # Skip models we aren't saving
            if not model.save:
                continue

            # Attach the image to the right component
            if model.emitter == "galaxy":
                if instrument_name is not None:
                    self.images_lnu.setdefault(instrument_name, {})
                    self.images_lnu[instrument_name][model.label] = images[
                        model.label
                    ]
                else:
                    self.images_lnu[model.label] = images[model.label]
            elif model.emitter == "stellar":
                if instrument_name is not None:
                    self.stars.images_lnu.setdefault(instrument_name, {})
                    self.stars.images_lnu[instrument_name][model.label] = (
                        images[model.label]
                    )
                else:
                    self.stars.images_lnu[model.label] = images[model.label]
            elif model.emitter == "blackhole":
                if instrument_name is not None:
                    self.black_holes.images_lnu.setdefault(instrument_name, {})
                    self.black_holes.images_lnu[instrument_name][
                        model.label
                    ] = images[model.label]
                else:
                    self.black_holes.images_lnu[model.label] = images[
                        model.label
                    ]
            else:
                raise KeyError(
                    f"Unknown emitter in emission model. ({model.emitter})"
                )

        # If we are limiting to a specific image then return that
        if limit_to is not None:
            return images[limit_to[0]]  # return the first image in list

        # Return the image at the root of the emission model
        return images[emission_model.label]

    def get_images_flux(
        self,
        resolution,
        fov,
        emission_model,
        img_type="smoothed",
        kernel=None,
        kernel_threshold=1,
        nthreads=1,
        limit_to=None,
        instrument=None,
        cosmo=None,
    ):
        """Make an ImageCollection from fluxes.

        For Parametric Galaxy objects, images can only be smoothed. An
        exception will be raised if a histogram is requested.

        For Particle Galaxy objects, images can either be a simple
        histogram ("hist") or an image with particles smoothed over
        their SPH kernel.

        Which images are produced is defined by the emission model. If any
        of the necessary photometry is missing for generating a particular
        image, an exception will be raised.

        The limit_to argument can be used if only a specific image is desired.

        Note that black holes will never be smoothed and only produce a
        histogram due to the point source nature of black holes.

        All images that are created will be stored on the emitter (Stars,
        BlackHole/s, or galaxy) under the images_fnu attribute. The image
        collection at the root of the emission model will also be returned.

        Args:
            resolution (unyt_quantity of float):
                The size of a pixel.
                (Ignoring any supersampling defined by psf_resample_factor)
            fov (unyt_quantity of float):
                The width of the image in image coordinates.
            emission_model (EmissionModel):
                The emission model to use to generate the images.
            img_type (str):
                The type of image to be made, either "hist" -> a histogram, or
                "smoothed" -> particles smoothed over a kernel for a particle
                galaxy. Otherwise, only smoothed is applicable.
            kernel (np.ndarray of float):
                The values from one of the kernels from the kernel_functions
                module. Only used for smoothed images.
            kernel_threshold (float):
                The kernel's impact parameter threshold (by default 1).
            nthreads (int):
                The number of threads to use in the tree search. Default is 1.
<<<<<<< HEAD
            limit_to (str):
                Optionally pass a single model label to limit image generation
                to only that model.
            instrument (Instrument):
=======
            limit_to (str, list)
                If not None, defines a specific model (or list of models) to
                limit the image generation to. Otherwise, all models with saved
                spectra will have images generated.
            instrument (Instrument)
>>>>>>> be788cda
                The instrument to use for the image. This can be None but if
                not it will be used to limit the included filters and label
                the images by instrument.
            cosmo (astropy.cosmology):
                The cosmology to use for the calculation of the luminosity
                distance. Only needed for internal conversions from cartesian
                to angular coordinates when an angular resolution is used.

        Returns:
            Image : array-like
                A 2D array containing the image.
        """
        # Ensure we aren't trying to make a histogram for a parametric galaxy
        if self.galaxy_type == "Parametric" and img_type == "hist":
            raise exceptions.InconsistentArguments(
                "Parametric Galaxies can only produce smoothed images."
            )

        # If we haven't got an instrument create one
        # TODO: we need to eventually fully pivot to taking only an instrument
        # this will be done when we introduced some premade instruments
        if instrument is None:
            # Get the filters from the emitters
            if len(self.photo_fnu) > 0:
                filters = self.photo_fnu[emission_model.label].filters
            elif len(self.stars.photo_fnu) > 0:
                filters = self.stars.photo_fnu[emission_model.label].filters
            elif len(self.black_holes.photo_fnu) > 0:
                filters = self.black_holes.photo_fnu[
                    emission_model.label
                ].filters
            instrument = Instrument(
                "place-holder", resolution=resolution, filters=filters
            )

        # Ensure we have a cosmology if we need it
        if unit_is_compatible(instrument.resolution, arcsecond):
            if cosmo is None:
                raise exceptions.InconsistentArguments(
                    "Cosmology must be provided when using an angular "
                    "resolution and FOV."
                )

            # Also ensure we have a redshift
            if self.redshift is None:
                raise exceptions.MissingAttribute(
                    "Redshift must be set on a Galaxy when using an angular "
                    "resolution and FOV."
                )

        # Convert `limit_to` to a list if it is a string
        limit_to = [limit_to] if isinstance(limit_to, str) else limit_to

        # Get the images
        images = emission_model._get_images(
            instrument=instrument,
            fov=fov,
            emitters={
                "stellar": self.stars,
                "blackhole": self.black_holes,
                "galaxy": self,
            },
            img_type=img_type,
            mask=None,
            kernel=kernel,
            kernel_threshold=kernel_threshold,
            nthreads=nthreads,
            limit_to=limit_to,
            do_flux=True,
            cosmo=cosmo,
        )

        # Get the instrument name if we have one
        if instrument is not None:
            instrument_name = instrument.label
        else:
            instrument_name = None

        # Unpack the images to the right component
        for model in emission_model._models.values():
            # Are we limiting to a specific model?
            if limit_to is not None and model.label not in limit_to:
                continue

            # Skip models we aren't saving
            if not model.save:
                continue

            # Attach the image to the right component
            if model.emitter == "galaxy":
                if instrument_name is not None:
                    self.images_fnu.setdefault(instrument_name, {})
                    self.images_fnu[instrument_name][model.label] = images[
                        model.label
                    ]
                else:
                    self.images_fnu[model.label] = images[model.label]
            elif model.emitter == "stellar":
                if instrument_name is not None:
                    self.stars.images_fnu.setdefault(instrument_name, {})
                    self.stars.images_fnu[instrument_name][model.label] = (
                        images[model.label]
                    )
                else:
                    self.stars.images_fnu[model.label] = images[model.label]
            elif model.emitter == "blackhole":
                if instrument_name is not None:
                    self.black_holes.images_fnu.setdefault(instrument_name, {})
                    self.black_holes.images_fnu[instrument_name][
                        model.label
                    ] = images[model.label]
                else:
                    self.black_holes.images_fnu[model.label] = images[
                        model.label
                    ]
            else:
                raise KeyError(
                    f"Unknown emitter in emission model. ({model.emitter})"
                )

        # If we are limiting to a specific image then return that
        if limit_to is not None:
            return images[limit_to[0]]  # return the first image in list

        # Return the image at the root of the emission model
        return images[emission_model.label]

    def get_spectroscopy(
        self,
        instrument,
    ):
        """
        Get spectroscopy for the galaxy based on a specific instrument.

        This will apply the instrument's wavelength array to each
        spectra stored on the galaxy and its components.

        Args:
            instrument (Instrument):
                The instrument to use for the spectroscopy.

        Returns:
            dict
                The spectroscopy for the galaxy.
        """
        # Check we have some spectra
        nspec = len(self.spectra)
        if self.stars is not None:
            nspec += len(self.stars.spectra)
            if hasattr(self.stars, "particle_spectra"):
                nspec += len(self.stars.particle_spectra)
        if self.black_holes is not None:
            nspec += len(self.black_holes.spectra)
            if hasattr(self.black_holes, "particle_spectra"):
                nspec += len(self.black_holes.particle_spectra)
        if nspec == 0:
            raise exceptions.InconsistentArguments(
                "No spectra found in galaxy or components."
            )

        # Create an entry for this instrument in the spectroscopy dictionary
        # if it doesn't exist
        if instrument.label not in self.spectroscopy:
            self.spectroscopy[instrument.label] = {}

        # Do the galaxy level spectra
        for key, sed in self.spectra.items():
            # Get the spectroscopy
            self.spectroscopy[instrument.label][key] = (
                sed.apply_instrument_lams(instrument)
            )

        # Do the stars level spectra
        if self.stars is not None:
            self.stars.get_spectroscopy(instrument)

        # Do the black holes level spectra
        if self.black_holes is not None:
            self.black_holes.get_spectroscopy(instrument)

        return self.spectroscopy[instrument.label]

    def clear_all_spectra(self):
        """Clear all spectra.

        This method is a quick helper to clear all spectra from the
        galaxy object and its components. This will cover both integrated and
        per particle spectra if present.
        """
        # Clear spectra
        self.spectra = {}
        if self.stars is not None:
            self.stars.clear_all_spectra()
        if self.black_holes is not None:
            self.black_holes.clear_all_spectra()

    def clear_all_spectroscopy(self):
        """
        Clear all spectroscopy.

        This method is a quick helper to clear all spectroscopy from the
        galaxy object and its components. This will cover both integrated and
        per particle spectroscopy if present.
        """
        # Clear spectroscopy
        self.spectroscopy = {}
        if self.stars is not None:
            self.stars.clear_all_spectroscopy()
        if self.black_holes is not None:
            self.black_holes.clear_all_spectroscopy()

    def clear_all_lines(self):
        """Clear all lines.

        This method is a quick helper to clear all lines from the galaxy object
        and its components. This will cover both integrated and per particle
        lines if present.
        """
        # Clear lines
        self.lines = {}
        if self.stars is not None:
            self.stars.clear_all_lines()
        if self.black_holes is not None:
            self.black_holes.clear_all_lines()

    def clear_all_photometry(self):
        """Clear all photometry.

        This method is a quick helper to clear all photometry from the galaxy
        object and its components. This will cover both integrated and per
        particle photometry if present.
        """
        # Clear photometry
        self.photo_lnu = {}
        self.photo_fnu = {}
        if self.stars is not None:
            self.stars.clear_all_photometry()
        if self.black_holes is not None:
            self.black_holes.clear_all_photometry()

    def clear_all_emissions(self):
        """Clear all spectra, lines and photometry.

        This method is a quick helper to clear all spectra, lines, and
        photometry from the galaxy object and its components. This will cover
        both integrated and per particle emission.
        """
        # Clear spectra
        self.clear_all_spectra()

        # Clear lines
        self.clear_all_lines()

        # Clear photometry
        self.clear_all_photometry()

        # Clear spectroscopy
        self.clear_all_spectroscopy()

    def clear_weights(self):
        """Clear all cached grid weights.

        This clears all grid weights calculated using different
        methods from this base galaxy, and resets the
        `_grid_weights` dictionary.
        """
        if self.stars is not None:
            if hasattr(self.stars, "_grid_weights"):
                self._grid_weights = {"cic": {}, "ngp": {}}
        if self.black_holes is not None:
            if hasattr(self.black_holes, "_grid_weights"):
                self._grid_weights = {"cic": {}, "ngp": {}}

    def plot_spectroscopy(
        self,
        instrument_label,
        combined_spectra=True,
        stellar_spectra=False,
        gas_spectra=False,
        black_hole_spectra=False,
        show=False,
        ylimits=(),
        xlimits=(),
        figsize=(3.5, 5),
        quantity_to_plot="lnu",
        fig=None,
        ax=None,
    ):
        """
        Plot an instrument's spectroscopy.

        This will plot the spectroscopy for the galaxy and its components
        using the instrument's wavelength array. The spectra are plotted
        in the order they are stored in the spectroscopy dictionary.

        Args:
            instrument_label (str)
                The label of the instrument whose spectroscopy to plot.
            combined_spectra (bool/list, string/string)
                The specific combined galaxy spectra to plot. (e.g "total")
                    - If True all spectra are plotted.
                    - If a list of strings each specifc spectra is plotted.
                    - If a single string then only that spectra is plotted.
            stellar_spectra (bool/list, string/string)
                The specific stellar spectra to plot. (e.g. "incident")
                    - If True all spectra are plotted.
                    - If a list of strings each specifc spectra is plotted.
                    - If a single string then only that spectra is plotted.
            gas_spectra (bool/list, string/string)
                The specific gas spectra to plot. (e.g. "total")
                    - If True all spectra are plotted.
                    - If a list of strings each specifc spectra is plotted.
                    - If a single string then only that spectra is plotted.
            black_hole_spectra (bool/list, string/string)
                The specific black hole spectra to plot. (e.g "blr")
                    - If True all spectra are plotted.
                    - If a list of strings each specifc spectra is plotted.
                    - If a single string then only that spectra is plotted.
            show (bool)
                Flag for whether to show the plot or just return the
                figure and axes.
            ylimits (tuple)
                The limits to apply to the y axis. If not provided the limits
                will be calculated with the lower limit set to 1000 (100)
                times less than the peak of the spectrum for rest_frame
                (observed) spectra.
            xlimits (tuple)
                The limits to apply to the x axis. If not provided the optimal
                limits are found based on the ylimits.
            figsize (tuple)
                Tuple with size 2 defining the figure size.
            quantity_to_plot (string)
                The sed property to plot. Can be "lnu", "luminosity" or "llam"
                for rest frame spectra or "fnu", "flam" or "flux" for observed
                spectra. Defaults to "lnu".
            fig (matplotlib.pyplot.figure)
                The matplotlib figure object to plot on. If None a new
                figure is created.
            ax (matplotlib.axes)
                The matplotlib axes object to plot on. If None a new
                axes is created.

        Returns:
            fig (matplotlib.pyplot.figure)
                The matplotlib figure object for the plot.
            ax (matplotlib.axes)
                The matplotlib axes object containing the plotted data.
        """
        # We need to construct the dictionary of all spectra to plot for each
        # component based on what we've been passed
        spectra = {}

        # Get the combined spectra
        if combined_spectra:
            if isinstance(combined_spectra, list):
                spectra.update(
                    {
                        key: self.spectroscopy[instrument_label][key]
                        for key in combined_spectra
                    }
                )
            elif isinstance(combined_spectra, Sed):
                spectra.update(
                    {
                        "combined_spectra": combined_spectra,
                    }
                )
            else:
                spectra.update(self.spectroscopy[instrument_label])

        # Get the stellar spectra
        if stellar_spectra:
            if isinstance(stellar_spectra, list):
                spectra.update(
                    {
                        "Stellar " + key: self.stars.spectroscopy[
                            instrument_label
                        ][key]
                        for key in stellar_spectra
                    }
                )
            elif isinstance(stellar_spectra, Sed):
                spectra.update(
                    {
                        "stellar_spectra": stellar_spectra,
                    }
                )
            else:
                spectra.update(
                    {
                        "Stellar " + key: self.stars.spectroscopy[
                            instrument_label
                        ][key]
                        for key in self.stars.spectroscopy[instrument_label]
                    }
                )

        # Get the gas spectra
        if gas_spectra:
            if isinstance(gas_spectra, list):
                spectra.update(
                    {
                        "Gas " + key: self.gas.spectroscopy[instrument_label][
                            key
                        ]
                        for key in gas_spectra
                    }
                )
            elif isinstance(gas_spectra, Sed):
                spectra.update(
                    {
                        "gas_spectra": gas_spectra,
                    }
                )
            else:
                spectra.update(
                    {
                        "Gas " + key: self.gas.spectroscopy[instrument_label][
                            key
                        ]
                        for key in self.gas.spectroscopy[instrument_label]
                    }
                )

        # Get the black hole spectra
        if black_hole_spectra:
            if isinstance(black_hole_spectra, list):
                spectra.update(
                    {
                        "Black Hole " + key: self.black_holes.spectroscopy[
                            instrument_label
                        ][key]
                        for key in black_hole_spectra
                    }
                )
            elif isinstance(black_hole_spectra, Sed):
                spectra.update(
                    {
                        "black_hole_spectra": black_hole_spectra,
                    }
                )
            else:
                spectra.update(
                    {
                        "Black Hole " + key: self.black_holes.spectroscopy[
                            instrument_label
                        ][key]
                        for key in self.black_holes.spectroscopy[
                            instrument_label
                        ]
                    }
                )

        # Add the instrument to the key (label) of each spectra
        old_keys = list(spectra.keys())
        for key in old_keys:
            spectra[f"{instrument_label}: {key}"] = spectra[key]
            del spectra[key]

        return plot_spectra(
            spectra,
            show=show,
            ylimits=ylimits,
            xlimits=xlimits,
            figsize=figsize,
            draw_legend=isinstance(spectra, dict),
            quantity_to_plot=quantity_to_plot,
            fig=fig,
            ax=ax,
        )

    def plot_observed_spectroscopy(
        self,
        instrument_label,
        combined_spectra=True,
        stellar_spectra=False,
        gas_spectra=False,
        black_hole_spectra=False,
        show=False,
        ylimits=(),
        xlimits=(),
        figsize=(3.5, 5),
        quantity_to_plot="fnu",
        fig=None,
        ax=None,
    ):
        """
        Plot an instrument's spectroscopy.

        This will plot the spectroscopy for the galaxy and its components
        using the instrument's wavelength array. The spectra are plotted
        in the order they are stored in the spectroscopy dictionary.

        Args:
            instrument_label (str)
                The label of the instrument whose spectroscopy to plot.
            combined_spectra (bool/list, string/string)
                The specific combined galaxy spectroscopy to plot.
                (e.g "total")
                    - If True all spectra are plotted.
                    - If a list of strings each specifc spectra is plotted.
                    - If a single string then only that spectra is plotted.
            stellar_spectra (bool/list, string/string)
                The specific stellar spectroscopy to plot. (e.g. "incident")
                    - If True all spectra are plotted.
                    - If a list of strings each specifc spectra is plotted.
                    - If a single string then only that spectra is plotted.
            gas_spectra (bool/list, string/string)
                The specific gas spectroscopy to plot. (e.g. "total")
                    - If True all spectra are plotted.
                    - If a list of strings each specifc spectra is plotted.
                    - If a single string then only that spectra is plotted.
            black_hole_spectra (bool/list, string/string)
                The specific black hole spectroscopy to plot. (e.g "blr")
                    - If True all spectra are plotted.
                    - If a list of strings each specifc spectra is plotted.
                    - If a single string then only that spectra is plotted.
            show (bool)
                Flag for whether to show the plot or just return the
                figure and axes.
            ylimits (tuple)
                The limits to apply to the y axis. If not provided the limits
                will be calculated with the lower limit set to 1000 (100)
                times less than the peak of the spectrum for rest_frame
                (observed) spectra.
            xlimits (tuple)
                The limits to apply to the x axis. If not provided the optimal
                limits are found based on the ylimits.
            figsize (tuple)
                Tuple with size 2 defining the figure size.
            quantity_to_plot (string)
                The sed property to plot. Can be "lnu", "luminosity" or "llam"
                for rest frame spectra or "fnu", "flam" or "flux" for observed
                spectra. Defaults to "lnu".
            fig (matplotlib.pyplot.figure)
                The matplotlib figure object to plot on. If None a new
                figure is created.
            ax (matplotlib.axes)
                The matplotlib axes object to plot on. If None a new
                axes is created.

        Returns:
            fig (matplotlib.pyplot.figure)
                The matplotlib figure object for the plot.
            ax (matplotlib.axes)
                The matplotlib axes object containing the plotted data.
        """
        # We need to construct the dictionary of all spectra to plot for each
        # component based on what we've been passed
        spectra = {}

        # Get the combined spectra
        if combined_spectra:
            if isinstance(combined_spectra, list):
                spectra.update(
                    {
                        key: self.spectroscopy[instrument_label][key]
                        for key in combined_spectra
                    }
                )
            elif isinstance(combined_spectra, Sed):
                spectra.update(
                    {
                        "combined_spectra": combined_spectra,
                    }
                )
            else:
                spectra.update(self.spectroscopy[instrument_label])

        # Get the stellar spectra
        if stellar_spectra:
            if isinstance(stellar_spectra, list):
                spectra.update(
                    {
                        "Stellar " + key: self.stars.spectroscopy[
                            instrument_label
                        ][key]
                        for key in stellar_spectra
                    }
                )
            elif isinstance(stellar_spectra, Sed):
                spectra.update(
                    {
                        "stellar_spectra": stellar_spectra,
                    }
                )
            else:
                spectra.update(
                    {
                        "Stellar " + key: self.stars.spectroscopy[
                            instrument_label
                        ][key]
                        for key in self.stars.spectroscopy[instrument_label]
                    }
                )

        # Get the gas spectra
        if gas_spectra:
            if isinstance(gas_spectra, list):
                spectra.update(
                    {
                        "Gas " + key: self.gas.spectroscopy[instrument_label][
                            key
                        ]
                        for key in gas_spectra
                    }
                )
            elif isinstance(gas_spectra, Sed):
                spectra.update(
                    {
                        "gas_spectra": gas_spectra,
                    }
                )
            else:
                spectra.update(
                    {
                        "Gas " + key: self.gas.spectroscopy[instrument_label][
                            key
                        ]
                        for key in self.gas.spectroscopy[instrument_label]
                    }
                )

        # Get the black hole spectra
        if black_hole_spectra:
            if isinstance(black_hole_spectra, list):
                spectra.update(
                    {
                        "Black Hole " + key: self.black_holes.spectroscopy[
                            instrument_label
                        ][key]
                        for key in black_hole_spectra
                    }
                )
            elif isinstance(black_hole_spectra, Sed):
                spectra.update(
                    {
                        "black_hole_spectra": black_hole_spectra,
                    }
                )
            else:
                spectra.update(
                    {
                        "Black Hole " + key: self.black_holes.spectroscopy[
                            instrument_label
                        ][key]
                        for key in self.black_holes.spectroscopy[
                            instrument_label
                        ]
                    }
                )

        # Add the instrument to the key (label) of each spectra
        old_keys = list(spectra.keys())
        for key in old_keys:
            spectra[f"{instrument_label}: {key}"] = spectra[key]
            del spectra[key]

        return plot_observed_spectra(
            spectra,
            self.redshift,
            show=show,
            ylimits=ylimits,
            xlimits=xlimits,
            figsize=figsize,
            draw_legend=isinstance(spectra, dict),
            quantity_to_plot=quantity_to_plot,
            fig=fig,
            ax=ax,
        )<|MERGE_RESOLUTION|>--- conflicted
+++ resolved
@@ -268,8 +268,7 @@
                     )
 
     def get_observed_lines(self, cosmo, igm=Inoue14):
-        """
-        Calculate the observed lines for all Line objects within this galaxy.
+        """Calculate the observed lines for all Line objects.
 
         This will run Line.get_fnu(...) and populate Line.fnu (and Line.obslam
         and Line.obsnu) for all lines in:
@@ -284,10 +283,10 @@
         - Galaxy.black_holes.particle_lines
 
         Args:
-            cosmo (astropy.cosmology.Cosmology)
+            cosmo (astropy.cosmology.Cosmology):
                 The cosmology object containing the cosmological model used
                 to calculate the luminosity distance.
-            igm (igm)
+            igm (igm):
                 The object describing the intergalactic medium (defaults to
                 Inoue14).
 
@@ -1203,18 +1202,10 @@
                 The kernel's impact parameter threshold (by default 1).
             nthreads (int):
                 The number of threads to use in the tree search. Default is 1.
-<<<<<<< HEAD
-            limit_to (str):
+            limit_to (str/list):
                 Optionally pass a single model label to limit image generation
                 to only that model.
             instrument (Instrument):
-=======
-            limit_to (str, list)
-                If not None, defines a specific model (or list of models) to
-                limit the image generation to. Otherwise, all models with saved
-                spectra will have images generated.
-            instrument (Instrument)
->>>>>>> be788cda
                 The instrument to use for the image. This can be None but if
                 not it will be used to limit the included filters and label
                 the images by instrument.
@@ -1403,18 +1394,11 @@
                 The kernel's impact parameter threshold (by default 1).
             nthreads (int):
                 The number of threads to use in the tree search. Default is 1.
-<<<<<<< HEAD
-            limit_to (str):
-                Optionally pass a single model label to limit image generation
-                to only that model.
-            instrument (Instrument):
-=======
-            limit_to (str, list)
+            limit_to (str, list):
                 If not None, defines a specific model (or list of models) to
                 limit the image generation to. Otherwise, all models with saved
                 spectra will have images generated.
-            instrument (Instrument)
->>>>>>> be788cda
+            instrument (Instrument):
                 The instrument to use for the image. This can be None but if
                 not it will be used to limit the included filters and label
                 the images by instrument.
@@ -1546,8 +1530,7 @@
         self,
         instrument,
     ):
-        """
-        Get spectroscopy for the galaxy based on a specific instrument.
+        """Get spectroscopy for the galaxy based on a specific instrument.
 
         This will apply the instrument's wavelength array to each
         spectra stored on the galaxy and its components.
@@ -1612,8 +1595,7 @@
             self.black_holes.clear_all_spectra()
 
     def clear_all_spectroscopy(self):
-        """
-        Clear all spectroscopy.
+        """Clear all spectroscopy.
 
         This method is a quick helper to clear all spectroscopy from the
         galaxy object and its components. This will cover both integrated and
@@ -1703,57 +1685,56 @@
         fig=None,
         ax=None,
     ):
-        """
-        Plot an instrument's spectroscopy.
+        """Plot an instrument's spectroscopy.
 
         This will plot the spectroscopy for the galaxy and its components
         using the instrument's wavelength array. The spectra are plotted
         in the order they are stored in the spectroscopy dictionary.
 
         Args:
-            instrument_label (str)
+            instrument_label (str):
                 The label of the instrument whose spectroscopy to plot.
-            combined_spectra (bool/list, string/string)
+            combined_spectra (bool/list, string/string):
                 The specific combined galaxy spectra to plot. (e.g "total")
                     - If True all spectra are plotted.
                     - If a list of strings each specifc spectra is plotted.
                     - If a single string then only that spectra is plotted.
-            stellar_spectra (bool/list, string/string)
+            stellar_spectra (bool/list, string/string):
                 The specific stellar spectra to plot. (e.g. "incident")
                     - If True all spectra are plotted.
                     - If a list of strings each specifc spectra is plotted.
                     - If a single string then only that spectra is plotted.
-            gas_spectra (bool/list, string/string)
+            gas_spectra (bool/list, string/string):
                 The specific gas spectra to plot. (e.g. "total")
                     - If True all spectra are plotted.
                     - If a list of strings each specifc spectra is plotted.
                     - If a single string then only that spectra is plotted.
-            black_hole_spectra (bool/list, string/string)
+            black_hole_spectra (bool/list, string/string):
                 The specific black hole spectra to plot. (e.g "blr")
                     - If True all spectra are plotted.
                     - If a list of strings each specifc spectra is plotted.
                     - If a single string then only that spectra is plotted.
-            show (bool)
+            show (bool):
                 Flag for whether to show the plot or just return the
                 figure and axes.
-            ylimits (tuple)
+            ylimits (tuple):
                 The limits to apply to the y axis. If not provided the limits
                 will be calculated with the lower limit set to 1000 (100)
                 times less than the peak of the spectrum for rest_frame
                 (observed) spectra.
-            xlimits (tuple)
+            xlimits (tuple):
                 The limits to apply to the x axis. If not provided the optimal
                 limits are found based on the ylimits.
-            figsize (tuple)
+            figsize (tuple):
                 Tuple with size 2 defining the figure size.
-            quantity_to_plot (string)
+            quantity_to_plot (string):
                 The sed property to plot. Can be "lnu", "luminosity" or "llam"
                 for rest frame spectra or "fnu", "flam" or "flux" for observed
                 spectra. Defaults to "lnu".
-            fig (matplotlib.pyplot.figure)
+            fig (matplotlib.pyplot.figure):
                 The matplotlib figure object to plot on. If None a new
                 figure is created.
-            ax (matplotlib.axes)
+            ax (matplotlib.axes):
                 The matplotlib axes object to plot on. If None a new
                 axes is created.
 
@@ -1901,58 +1882,57 @@
         fig=None,
         ax=None,
     ):
-        """
-        Plot an instrument's spectroscopy.
+        """Plot an instrument's spectroscopy.
 
         This will plot the spectroscopy for the galaxy and its components
         using the instrument's wavelength array. The spectra are plotted
         in the order they are stored in the spectroscopy dictionary.
 
         Args:
-            instrument_label (str)
+            instrument_label (str):
                 The label of the instrument whose spectroscopy to plot.
-            combined_spectra (bool/list, string/string)
+            combined_spectra (bool/list, string/string):
                 The specific combined galaxy spectroscopy to plot.
                 (e.g "total")
                     - If True all spectra are plotted.
                     - If a list of strings each specifc spectra is plotted.
                     - If a single string then only that spectra is plotted.
-            stellar_spectra (bool/list, string/string)
+            stellar_spectra (bool/list, string/string):
                 The specific stellar spectroscopy to plot. (e.g. "incident")
                     - If True all spectra are plotted.
                     - If a list of strings each specifc spectra is plotted.
                     - If a single string then only that spectra is plotted.
-            gas_spectra (bool/list, string/string)
+            gas_spectra (bool/list, string/string):
                 The specific gas spectroscopy to plot. (e.g. "total")
                     - If True all spectra are plotted.
                     - If a list of strings each specifc spectra is plotted.
                     - If a single string then only that spectra is plotted.
-            black_hole_spectra (bool/list, string/string)
+            black_hole_spectra (bool/list, string/string):
                 The specific black hole spectroscopy to plot. (e.g "blr")
                     - If True all spectra are plotted.
                     - If a list of strings each specifc spectra is plotted.
                     - If a single string then only that spectra is plotted.
-            show (bool)
+            show (bool):
                 Flag for whether to show the plot or just return the
                 figure and axes.
-            ylimits (tuple)
+            ylimits (tuple):
                 The limits to apply to the y axis. If not provided the limits
                 will be calculated with the lower limit set to 1000 (100)
                 times less than the peak of the spectrum for rest_frame
                 (observed) spectra.
-            xlimits (tuple)
+            xlimits (tuple):
                 The limits to apply to the x axis. If not provided the optimal
                 limits are found based on the ylimits.
-            figsize (tuple)
+            figsize (tuple):
                 Tuple with size 2 defining the figure size.
-            quantity_to_plot (string)
+            quantity_to_plot (string):
                 The sed property to plot. Can be "lnu", "luminosity" or "llam"
                 for rest frame spectra or "fnu", "flam" or "flux" for observed
                 spectra. Defaults to "lnu".
-            fig (matplotlib.pyplot.figure)
+            fig (matplotlib.pyplot.figure):
                 The matplotlib figure object to plot on. If None a new
                 figure is created.
-            ax (matplotlib.axes)
+            ax (matplotlib.axes):
                 The matplotlib axes object to plot on. If None a new
                 axes is created.
 
