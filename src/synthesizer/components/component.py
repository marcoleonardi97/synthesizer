"""A module containing generic component functionality.

This module contains the abstract base class for all components in the
synthesizer. It defines the basic structure of a component and the methods
that all components should have.

StellarComponents and BlackHoleComponents are children of this class and
contain the specific functionality for stellar and black hole components
respectively.
"""

from abc import ABC, abstractmethod

from synthesizer import exceptions
from synthesizer.emissions import plot_spectra
from synthesizer.instruments import Instrument
from synthesizer.synth_warnings import deprecated, deprecation


class Component(ABC):
    """
    The parent class for all components in the synthesizer.

    This class contains the basic structure of a component and the methods
    that all components should have.

    Attributes:
        component_type (str)
            The type of component, either "Stars" or "BlackHole".
        spectra (dict)
            A dictionary to hold the stellar spectra.
        lines (dict)
            A dictionary to hold the stellar emission lines.
        photo_lnu (dict)
            A dictionary to hold the stellar photometry in luminosity units.
        photo_fnu (dict)
            A dictionary to hold the stellar photometry in flux units.
        images_lnu (dict)
            A dictionary to hold the images in luminosity units.
        images_fnu (dict)
            A dictionary to hold the images in flux units
        fesc (float)
            The escape fraction of the component.
    """

    def __init__(
        self,
        component_type,
        fesc,
        **kwargs,
    ):
        """
        Initialise the Component.

        Args:
            component_type (str)
                The type of component, either "Stars" or "BlackHole".
            fesc (float)
                The escape fraction of the component.
            **kwargs
                Any additional keyword arguments to attach to the Component.
        """
        # Attach the component type and name to the object
        self.component_type = component_type

        # Define the spectra dictionary to hold the stellar spectra
        self.spectra = {}

        # Define the line dictionary to hold the stellar emission lines
        self.lines = {}

        # Define the photometry dictionaries to hold the stellar photometry
        self.photo_lnu = {}
        self.photo_fnu = {}

        # Define the dictionaries to hold the images
        self.images_lnu = {}
        self.images_fnu = {}

        # Attach a default escape fraction
        self.fesc = fesc if fesc is not None else 0.0

        # Set any of the extra attribute provided as kwargs
        for key, val in kwargs.items():
            setattr(self, key, val)

        # A container for any grid weights we already computed
        self._grid_weights = {"cic": {}, "ngp": {}}

    @property
    def photo_fluxes(self):
        """
        Get the photometric fluxes.

        Returns:
            dict
                The photometry fluxes.
        """
        deprecation(
            "The `photo_fluxes` attribute is deprecated. Use "
            "`photo_fnu` instead. Will be removed in v1.0.0"
        )
        return self.photo_fnu

    @property
    def photo_luminosities(self):
        """
        Get the photometric luminosities.

        Returns:
            dict
                The photometry luminosities.
        """
        deprecation(
            "The `photo_luminosities` attribute is deprecated. Use "
            "`photo_lnu` instead. Will be removed in v1.0.0"
        )
        return self.photo_lnu

    @abstractmethod
    def get_mask(self, attr, thresh, op, mask=None):
        """Return a mask based on the attribute and threshold."""
        pass

<<<<<<< HEAD
    @abstractmethod
    def _prepare_line_args(self, *args, **kwargs):
        """Prepare arguments for the line generation."""
        pass

    @abstractmethod
    def get_weighted_attr(self, attr, weights, **kwargs):
        """Return the weighted attribute."""
        pass

=======
>>>>>>> a5426729
    def get_photo_lnu(self, filters, verbose=True, nthreads=1):
        """
        Calculate luminosity photometry using a FilterCollection object.

        Args:
            filters (filters.FilterCollection)
                A FilterCollection object.
            verbose (bool)
                Are we talking?
            nthreads (int)
                The number of threads to use for the integration. If -1, all
                threads will be used.

        Returns:
            photo_lnu (dict)
                A dictionary of rest frame broadband luminosities.
        """
        # Loop over spectra in the component
        for spectra in self.spectra:
            # Create the photometry collection and store it in the object
            self.photo_lnu[spectra] = self.spectra[spectra].get_photo_lnu(
                filters,
                verbose,
                nthreads=nthreads,
            )

        return self.photo_lnu

    @deprecated(
        "The `get_photo_luminosities` method is deprecated. Use "
        "`get_photo_lnu` instead. Will be removed in v1.0.0"
    )
    def get_photo_luminosities(self, filters, verbose=True):
        """
        Calculate luminosity photometry using a FilterCollection object.

        Alias to get_photo_lnu.

        Photometry is calculated in spectral luminosity density units.

        Args:
            filters (filters.FilterCollection)
                A FilterCollection object.
            verbose (bool)
                Are we talking?

        Returns:
            PhotometryCollection
                A PhotometryCollection object containing the luminosity
                photometry in each filter in filters.
        """
        return self.get_photo_lnu(filters, verbose)

    def get_photo_fnu(self, filters, verbose=True, nthreads=1):
        """
        Calculate flux photometry using a FilterCollection object.

        Args:
            filters (object)
                A FilterCollection object.
            verbose (bool)
                Are we talking?
            nthreads (int)
                The number of threads to use for the integration. If -1, all
                threads will be used.

        Returns:
            (dict)
                A dictionary of fluxes in each filter in filters.
        """
        # Loop over spectra in the component
        for spectra in self.spectra:
            # Create the photometry collection and store it in the object
            self.photo_fnu[spectra] = self.spectra[spectra].get_photo_fnu(
                filters,
                verbose,
                nthreads=nthreads,
            )

        return self.photo_fnu

    @deprecated(
        "The `get_photo_fluxes` method is deprecated. Use "
        "`get_photo_fnu` instead. Will be removed in v1.0.0"
    )
    def get_photo_fluxes(self, filters, verbose=True):
        """
        Calculate flux photometry using a FilterCollection object.

        Alias to get_photo_fnu.

        Photometry is calculated in spectral flux density units.

        Args:
            filters (object)
                A FilterCollection object.
            verbose (bool)
                Are we talking?

        Returns:
            PhotometryCollection
                A PhotometryCollection object containing the flux photometry
                in each filter in filters.
        """
        return self.get_photo_fnu(filters, verbose)

    def get_spectra(
        self,
        emission_model,
        dust_curves=None,
        tau_v=None,
        fesc=None,
        mask=None,
        vel_shift=None,
        verbose=True,
        nthreads=1,
        grid_assignment_method="cic",
        **kwargs,
    ):
        """
        Generate stellar spectra as described by the emission model.

        Args:
            emission_model (EmissionModel):
                The emission model to use.
            dust_curves (dict):
                An override to the emission model dust curves. Either:
                    - None, indicating the dust_curves defined on the emission
                      models should be used.
                    - A single dust curve to apply to all emission models.
                    - A dictionary of the form {<label>: <dust_curve instance>}
                      to use a specific dust curve instance with particular
                      properties.
            tau_v (dict):
                An override to the dust model optical depth. Either:
                    - None, indicating the tau_v defined on the emission model
                      should be used.
                    - A float to use as the optical depth for all models.
                    - A dictionary of the form {<label>: float(<tau_v>)}
                      to use a specific optical depth with a particular
                      model or {<label>: str(<attribute>)} to use an attribute
                      of the component as the optical depth.
            fesc (dict):
                An override to the emission model escape fraction. Either:
                    - None, indicating the fesc defined on the emission model
                      should be used.
                    - A float to use as the escape fraction for all models.
                    - A dictionary of the form {<label>: float(<fesc>)}
                      to use a specific escape fraction with a particular
                      model or {<label>: str(<attribute>)} to use an
                      attribute of the component as the escape fraction.
            mask (dict):
                An override to the emission model mask. Either:
                    - None, indicating the mask defined on the emission model
                      should be used.
                    - A dictionary of the form {<label>: {"attr": attr,
                      "thresh": thresh, "op": op}} to add a specific mask to
                      a particular model.
            shift (bool):
                Flags whether to apply doppler shift to the spectra.
            verbose (bool)
                Are we talking?
            nthreads (int)
                The number of threads to use for the tree search. If -1, all
                available threads will be used.
            grid_assignment_method (str)
                The method to use for assigning particles to the grid. Options
                are "cic" (cloud-in-cell) or "ngp" (nearest grid point)."
            kwargs (dict)
                Any additional keyword arguments to pass to the generator
                function.

        Returns:
            dict
                A dictionary of spectra which can be attached to the
                appropriate spectra attribute of the component
                (spectra/particle_spectra)
        """
        # Get the spectra
        spectra, particle_spectra = emission_model._get_spectra(
            emitters={"stellar": self}
            if self.component_type == "Stars"
            else {"blackhole": self},
            dust_curves=dust_curves,
            tau_v=tau_v,
            fesc=fesc,
            mask=mask,
            vel_shift=vel_shift,
            verbose=verbose,
            nthreads=nthreads,
            grid_assignment_method=grid_assignment_method,
            **kwargs,
        )

        # Update the spectra dictionary
        self.spectra.update(spectra)

        # Update the particle_spectra dictionary if it exists
        if hasattr(self, "particle_spectra"):
            self.particle_spectra.update(particle_spectra)

        # Return the spectra the user wants
        if emission_model.per_particle:
            return self.particle_spectra[emission_model.label]
        return self.spectra[emission_model.label]

    def get_lines(
        self,
        line_ids,
        emission_model,
        dust_curves=None,
        tau_v=None,
        fesc=None,
        mask=None,
        verbose=True,
        **kwargs,
    ):
        """
        Generate stellar lines as described by the emission model.

        Args:
            line_ids (list):
                A list of line_ids. Doublets can be specified as a nested list
                or using a comma (e.g. 'OIII4363,OIII4959').
            emission_model (EmissionModel):
                The emission model to use.
            dust_curves (dict):
                An override to the emission model dust curves. Either:
                    - None, indicating the dust_curves defined on the emission
                      models should be used.
                    - A single dust curve to apply to all emission models.
                    - A dictionary of the form {<label>: <dust_curve instance>}
                      to use a specific dust curve instance with particular
                      properties.
            tau_v (dict):
                An override to the dust model optical depth. Either:
                    - None, indicating the tau_v defined on the emission model
                      should be used.
                    - A float to use as the optical depth for all models.
                    - A dictionary of the form {<label>: float(<tau_v>)}
                      to use a specific optical depth with a particular
                      model or {<label>: str(<attribute>)} to use an attribute
                      of the component as the optical depth.
            fesc (dict):
                An override to the emission model escape fraction. Either:
                    - None, indicating the fesc defined on the emission model
                      should be used.
                    - A float to use as the escape fraction for all models.
                    - A dictionary of the form {<label>: float(<fesc>)}
                      to use a specific escape fraction with a particular
                      model or {<label>: str(<attribute>)} to use an
                      attribute of the component as the escape fraction.
            mask (dict):
                An override to the emission model mask. Either:
                    - None, indicating the mask defined on the emission model
                      should be used.
                    - A dictionary of the form {<label>: {"attr": attr,
                      "thresh": thresh, "op": op}} to add a specific mask to
                      a particular model.
            verbose (bool)
                Are we talking?
            kwargs (dict)
                Any additional keyword arguments to pass to the generator
                function.

        Returns:
            LineCollection
                A LineCollection object containing the lines defined by the
                root model.
        """
        # Get the lines
        lines, particle_lines = emission_model._get_lines(
            line_ids=line_ids,
            emitters={"stellar": self}
            if self.component_type == "Stars"
            else {"blackhole": self},
            dust_curves=dust_curves,
            tau_v=tau_v,
            fesc=fesc,
            mask=mask,
            verbose=verbose,
            **kwargs,
        )

        # Update the lines dictionary
        self.lines.update(lines)

        # Update the particle_lines dictionary if it exists
        if hasattr(self, "particle_lines"):
            self.particle_lines.update(particle_lines)

        # Return the lines the user wants
        if emission_model.per_particle:
            return self.particle_lines[emission_model.label]
        return self.lines[emission_model.label]

    def get_images_luminosity(
        self,
        resolution,
        fov,
        emission_model,
        img_type="smoothed",
        kernel=None,
        kernel_threshold=1,
        nthreads=1,
        limit_to=None,
        instrument=None,
    ):
        """
        Make an ImageCollection from component luminosities.

        For Parametric components, images can only be smoothed. An
        exception will be raised if a histogram is requested.

        For Particle components, images can either be a simple
        histogram ("hist") or an image with particles smoothed over
        their SPH kernel.

        Which images are produced is defined by the emission model. If any
        of the necessary photometry is missing for generating a particular
        image, an exception will be raised.

        The limit_to argument can be used if only a specific image is desired.

        Note that black holes will never be smoothed and only produce a
        histogram due to the point source nature of black holes.

        All images that are created will be stored on the emitter (Stars or
        BlackHole/s) under the images_lnu attribute. The image
        collection at the root of the emission model will also be returned.

        Args:
            resolution (Quantity, float)
                The size of a pixel.
                (Ignoring any supersampling defined by psf_resample_factor)
            fov : float
                The width of the image in image coordinates.
            emission_model (EmissionModel)
                The emission model to use to generate the images.
            img_type : str
                The type of image to be made, either "hist" -> a histogram, or
                "smoothed" -> particles smoothed over a kernel for a particle
                galaxy. Otherwise, only smoothed is applicable.
            stellar_photometry (string)
                The stellar spectra key from which to extract photometry
                to use for the image.
            blackhole_photometry (string)
                The black hole spectra key from which to extract photometry
                to use for the image.
            kernel (array-like, float)
                The values from one of the kernels from the kernel_functions
                module. Only used for smoothed images.
            kernel_threshold (float)
                The kernel's impact parameter threshold (by default 1).
            nthreads (int)
                The number of threads to use in the tree search. Default is 1.
            instrument (Instrument)
                The instrument to use to generate the images.

        Returns:
            Image : array-like
                A 2D array containing the image.
        """
        # Ensure we aren't trying to make a histogram for a parametric
        # component
        if hasattr(self, "morphology") and img_type == "hist":
            raise exceptions.InconsistentArguments(
                f"Parametric {self.component_type} can only produce "
                "smoothed images."
            )

        # If we haven't got an instrument create one
        if instrument is None:
            instrument = Instrument("place-holder", resolution=resolution)

        # Get the images
        images = emission_model._get_images(
            instrument=instrument,
            fov=fov,
            emitters={"stellar": self}
            if self.component_type == "Stars"
            else {"blackhole": self},
            img_type=img_type,
            mask=None,
            kernel=kernel,
            kernel_threshold=kernel_threshold,
            nthreads=nthreads,
            limit_to=limit_to,
            do_flux=False,
        )

        # Store the images
        self.images_lnu.update(images)

        # If we are limiting to a specific image then return that
        if limit_to is not None:
            return images[limit_to]

        # Return the image at the root of the emission model
        return images[emission_model.label]

    def get_images_flux(
        self,
        resolution,
        fov,
        emission_model,
        img_type="smoothed",
        kernel=None,
        kernel_threshold=1,
        nthreads=1,
        limit_to=None,
        instrument=None,
    ):
        """
        Make an ImageCollection from fluxes.

        For Parametric components, images can only be smoothed. An
        exception will be raised if a histogram is requested.

        For Particle components, images can either be a simple
        histogram ("hist") or an image with particles smoothed over
        their SPH kernel.

        Which images are produced is defined by the emission model. If any
        of the necessary photometry is missing for generating a particular
        image, an exception will be raised.

        The limit_to argument can be used if only a specific image is desired.

        Note that black holes will never be smoothed and only produce a
        histogram due to the point source nature of black holes.

        All images that are created will be stored on the emitter (Stars or
        BlackHole/s) under the images_fnu attribute. The image
        collection at the root of the emission model will also be returned.

        Args:
            resolution (Quantity, float)
                The size of a pixel.
                (Ignoring any supersampling defined by psf_resample_factor)
            fov : float
                The width of the image in image coordinates.
            emission_model (EmissionModel)
                The emission model to use to generate the images.
            img_type : str
                The type of image to be made, either "hist" -> a histogram, or
                "smoothed" -> particles smoothed over a kernel for a particle
                galaxy. Otherwise, only smoothed is applicable.
            stellar_photometry (string)
                The stellar spectra key from which to extract photometry
                to use for the image.
            blackhole_photometry (string)
                The black hole spectra key from which to extract photometry
                to use for the image.
            kernel (array-like, float)
                The values from one of the kernels from the kernel_functions
                module. Only used for smoothed images.
            kernel_threshold (float)
                The kernel's impact parameter threshold (by default 1).
            nthreads (int)
                The number of threads to use in the tree search. Default is 1.
            instrument (Instrument)
                The instrument to use to generate the images.

        Returns:
            Image : array-like
                A 2D array containing the image.
        """
        # Ensure we aren't trying to make a histogram for a parametric
        # component
        if hasattr(self, "morphology") and img_type == "hist":
            raise exceptions.InconsistentArguments(
                f"Parametric {self.component_type} can only produce "
                "smoothed images."
            )

        # If we haven't got an instrument create one
        if instrument is None:
            instrument = Instrument("place-holder", resolution=resolution)

        # Get the images
        images = emission_model._get_images(
            instrument=instrument,
            fov=fov,
            emitters={"stellar": self}
            if self.component_type == "Stars"
            else {"blackhole": self},
            img_type=img_type,
            mask=None,
            kernel=kernel,
            kernel_threshold=kernel_threshold,
            nthreads=nthreads,
            limit_to=limit_to,
            do_flux=True,
        )

        # Store the images
        self.images_fnu.update(images)

        # If we are limiting to a specific image then return that
        if limit_to is not None:
            return images[limit_to]

        # Return the image at the root of the emission model
        return images[emission_model.label]

    def plot_spectra(
        self,
        spectra_to_plot=None,
        show=False,
        ylimits=(),
        xlimits=(),
        figsize=(3.5, 5),
        **kwargs,
    ):
        """
        Plot the spectra of the component.

        Can either plot specific spectra (specified via spectra_to_plot) or
        all spectra on the child object.

        Args:
            spectra_to_plot (string/list, string)
                The specific spectra to plot.
                    - If None all spectra are plotted.
                    - If a list of strings each specifc spectra is plotted.
                    - If a single string then only that spectra is plotted.
            show (bool)
                Flag for whether to show the plot or just return the
                figure and axes.
            ylimits (tuple)
                The limits to apply to the y axis. If not provided the limits
                will be calculated with the lower limit set to 1000 (100) times
                less than the peak of the spectrum for rest_frame (observed)
                spectra.
            xlimits (tuple)
                The limits to apply to the x axis. If not provided the optimal
                limits are found based on the ylimits.
            figsize (tuple)
                Tuple with size 2 defining the figure size.
            kwargs (dict)
                Arguments to the `sed.plot_spectra` method called from this
                wrapper.

        Returns:
            fig (matplotlib.pyplot.figure)
                The matplotlib figure object for the plot.
            ax (matplotlib.axes)
                The matplotlib axes object containing the plotted data.
        """
        # Handling whether we are plotting all spectra, specific spectra, or
        # a single spectra
        if spectra_to_plot is None:
            spectra = self.spectra
        elif isinstance(spectra_to_plot, (list, tuple)):
            spectra = {key: self.spectra[key] for key in spectra_to_plot}
        else:
            spectra = self.spectra[spectra_to_plot]

        return plot_spectra(
            spectra,
            show=show,
            ylimits=ylimits,
            xlimits=xlimits,
            figsize=figsize,
            draw_legend=isinstance(spectra, dict),
            **kwargs,
        )

    def clear_all_spectra(self):
        """Clear all spectra from the component."""
        self.spectra = {}
        if hasattr(self, "particle_spectra"):
            self.particle_spectra = {}

    def clear_all_lines(self):
        """Clear all lines from the component."""
        self.lines = {}
        if hasattr(self, "particle_lines"):
            self.particle_lines = {}

    def clear_all_photometry(self):
        """Clear all photometry from the component."""
        self.photo_lnu = {}
        self.photo_fnu = {}
        if hasattr(self, "particle_photo_lnu"):
            self.particle_photo_lnu = {}
        if hasattr(self, "particle_photo_fnu"):
            self.particle_photo_fnu = {}

    def clear_all_emissions(self):
        """
        Clear all emissions from the component.

        This clears all spectra, lines, and photometry.
        """
        self.clear_all_spectra()
        self.clear_all_lines()
        self.clear_all_photometry()

    def clear_weights(self):
        """
        Clear all cached grid weights from the component.

        This clears all grid weights calculated using different
        methods from this component, and resets the `_grid_weights`
        dictionary.
        """
        if hasattr(self, "_grid_weights"):
            self._grid_weights = {"cic": {}, "ngp": {}}<|MERGE_RESOLUTION|>--- conflicted
+++ resolved
@@ -122,19 +122,11 @@
         """Return a mask based on the attribute and threshold."""
         pass
 
-<<<<<<< HEAD
-    @abstractmethod
-    def _prepare_line_args(self, *args, **kwargs):
-        """Prepare arguments for the line generation."""
-        pass
-
     @abstractmethod
     def get_weighted_attr(self, attr, weights, **kwargs):
         """Return the weighted attribute."""
         pass
 
-=======
->>>>>>> a5426729
     def get_photo_lnu(self, filters, verbose=True, nthreads=1):
         """
         Calculate luminosity photometry using a FilterCollection object.
