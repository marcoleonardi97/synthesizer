"""A module for working with arrays of stellar particles.

Contains the Stars class for use with particle based systems. This contains all
the data detailing collections of stellar particles. Each property is
stored in (N_star, ) shaped arrays for efficiency.

We also provide functions for creating "fake" stellar distributions, by
sampling a SFZH.

In both cases a myriad of extra optional properties can be set by providing
them as keyword arguments.

Example usages:

    stars = Stars(initial_masses, ages, metallicities,
                  redshift=redshift, current_masses=current_masses, ...)
    stars = sample_sfzh(sfzh, n, total_initial_mass,
                        smoothing_lengths=smoothing_lengths,
                        tau_v=tau_vs, coordinates=coordinates, ...)
"""

import os

import cmasher as cmr
import matplotlib.pyplot as plt
import numpy as np
from unyt import Hz, Mpc, Msun, Myr, angstrom, erg, km, s, yr

from synthesizer import exceptions
from synthesizer.components.stellar import StarsComponent
from synthesizer.extensions.timers import tic, toc
from synthesizer.line import Line
from synthesizer.parametric import SFH
from synthesizer.parametric import Stars as Para_Stars
from synthesizer.particle.particles import Particles
from synthesizer.units import Quantity, accepts
from synthesizer.utils.ascii_table import TableFormatter
from synthesizer.utils.plt import single_histxy
from synthesizer.utils.util_funcs import combine_arrays
from synthesizer.warnings import deprecated, warn


class Stars(Particles, StarsComponent):
    """
    The base Stars class.

    This contains all data a collection of stars could contain. It inherits
    from the base Particles class holding attributes and
    methods common to all particle types.

    The Stars class can be handed to methods elsewhere to pass information
    about the stars needed in other computations. For example a Galaxy object
    can be passed a stars object for use with any of the Galaxy helper methods.

    Note that due to the many possible operations, this class has a large
    number of optional attributes which are set to None if not provided.

    Attributes:
        initial_masses (array-like, float)
            The intial stellar mass of each particle in Msun.
        ages (array-like, float)
            The age of each stellar particle in yrs.
        metallicities (array-like, float)
            The metallicity of each stellar particle.
        tau_v (array-like, float)
            V-band dust optical depth of each stellar particle.
        alpha_enhancement (array-like, float)
            The alpha enhancement [alpha/Fe] of each stellar particle.
        resampled (bool)
            Flag for whether the young particles have been resampled.
        current_masses (array-like, float)
            The current mass of each stellar particle in Msun.
        smoothing_lengths (array-like, float)
            The smoothing lengths (describing the sph kernel) of each stellar
            particle in simulation length units.
        s_oxygen (array-like, float)
            fractional oxygen abundance.
        s_hydrogen (array-like, float)
            fractional hydrogen abundance.
        imf_hmass_slope (float)
            The slope of high mass end of the initial mass function (WIP).
        nstars (int)
            The number of stellar particles in the object.
    """

    # Define the allowed attributes
    attrs = [
        "nparticles",
        "tau_v",
        "alpha_enhancement",
        "imf_hmass_slope",
        "log10ages",
        "log10metallicities",
        "resampled",
        "velocities",
        "s_oxygen",
        "s_hydrogen",
        "nstars",
        "tau_v",
        "_coordinates",
        "_smoothing_lengths",
        "_softening_lengths",
        "_masses",
        "_initial_masses",
        "_current_masses",
    ]

    # Define class level Quantity attributes
    initial_masses = Quantity()
    current_masses = Quantity()
    smoothing_lengths = Quantity()

    @accepts(
        initial_masses=Msun.in_base("galactic"),
        ages=Myr,
        coordinates=Mpc,
        velocities=km / s,
        current_masses=Msun.in_base("galactic"),
        smoothing_lengths=Mpc,
        softening_length=Mpc,
        centre=Mpc,
    )
    def __init__(
        self,
        initial_masses,
        ages,
        metallicities,
        redshift=None,
        tau_v=None,
        alpha_enhancement=None,
        coordinates=None,
        velocities=None,
        current_masses=None,
        smoothing_lengths=None,
        s_oxygen=None,
        s_hydrogen=None,
        softening_lengths=None,
        centre=None,
        metallicity_floor=1e-5,
        **kwargs,
    ):
        """
        Intialise the Stars instance.

        The first 3 arguments are always required. All other arguments are
        optional attributes applicable in different situations.

        Args:
            initial_masses (array-like, float)
                The intial stellar mass of each particle in Msun.
            ages (array-like, float)
                The age of each stellar particle in yrs.
            metallicities (array-like, float)
                The metallicity of each stellar particle.
            redshift (float)
                The redshift/s of the stellar particles.
            tau_v (array-like, float)
                V-band dust optical depth of each stellar particle.
            alpha_enhancement (array-like, float)
                The alpha enhancement [alpha/Fe] of each stellar particle.
            coordinates (array-like, float)
                The 3D positions of the particles.
            velocities (array-like, float)
                The 3D velocities of the particles.
            current_masses (array-like, float)
                The current mass of each stellar particle in Msun.
            smoothing_lengths (array-like, float)
                The smoothing lengths (describing the sph kernel) of each
                stellar particle in simulation length units.
            s_oxygen (array-like, float)
                The fractional oxygen abundance.
            s_hydrogen (array-like, float)
                The fractional hydrogen abundance.
            softening_lengths (float)
                The gravitational softening lengths of each stellar
                particle in simulation units
            centre (array-like, float)
                The centre of the star particle. Can be defined in
                a number of way (e.g. centre of mass)
            metallicity_floor (float)
                The minimum metallicity allowed in the simulation.
            **kwargs
                Additional keyword arguments to be set as attributes.
        """
        # Instantiate parents
        Particles.__init__(
            self,
            coordinates=coordinates,
            velocities=velocities,
            masses=current_masses,
            redshift=redshift,
            softening_lengths=softening_lengths,
            nparticles=initial_masses.size,
            centre=centre,
            metallicity_floor=metallicity_floor,
            tau_v=tau_v,
            name="Stars",
        )
        StarsComponent.__init__(self, ages, metallicities, **kwargs)

        # Ensure we don't have negative ages
        if len(ages) > 0:
            if ages.min() < 0.0:
                raise exceptions.InconsistentArguments(
                    "Ages cannot be negative."
                )

        # Check for nan and inf on input
        if np.sum(~np.isfinite(initial_masses)) > 0:
            raise ValueError(
                (
                    "NaN or inf on `initial_masses` input, "
                    f"indices: {np.where(~np.isfinite(initial_masses))[0]}"
                )
            )

        if np.sum(~np.isfinite(ages)) > 0:
            raise ValueError(
                (
                    "NaN or inf on `ages` input, "
                    f"indices: {np.where(~np.isfinite(ages))[0]}"
                )
            )

        if np.sum(~np.isfinite(metallicities)) > 0:
            raise ValueError(
                (
                    "NaN or inf on `metallicities` input, "
                    f"indices: {np.where(~np.isfinite(metallicities))[0]}"
                )
            )

        # Set always required stellar particle properties
        self.initial_masses = initial_masses
        self.ages = ages
        self.metallicities = metallicities

        # Set the optional keyword arguments

        # Set the SPH kernel smoothing lengths
        self.smoothing_lengths = smoothing_lengths

        # Stellar particles also have a current mass, set it
        self.current_masses = self.masses

        # Set the alpha enhancement [alpha/Fe] (only used for >2 dimensional
        # SPS grids)
        self.alpha_enhancement = alpha_enhancement

        # Set the fractional abundance of elements
        self.s_oxygen = s_oxygen
        self.s_hydrogen = s_hydrogen

        # Set up IMF properties (updated later)
        self.imf_hmass_slope = None  # slope of the imf

        # Intialise the flag for resampling
        self.resampled = False

        # Initialise the flag for parametric young stars
        self.young_stars_parametrisation = False

        # Set a frontfacing clone of the number of particles
        # with clearer naming
        self.nstars = self.nparticles

        # Check the arguments we've been given
        self._check_star_args()

        # Particle stars can calculate and attach a SFZH analogous to a
        # parametric galaxy
        self.sfzh = None

    def get_sfr(self, timescale=10 * Myr):
        """
        Return the star formation rate of the stellar particles.

        Args:
            timescale (float)
                The timescale over which to calculate the star formation rate.

        Returns:
            sfr (float)
                The star formation rate of the stellar particles.
        """
        age_mask = self.ages < timescale
        sfr = np.sum(self.initial_masses[age_mask]) / timescale  # Msun / Myr
        return sfr.to("Msun / yr")

    @property
    def total_mass(self):
        """
        Return the total mass of the stellar particles.

        Returns:
            total_mass (float)
                The total mass of the stellar particles.
        """
        total_mass = 0.0

        # Check if we're using parametric young stars
        if self.young_stars_parametrisation is not False:
            # Grab the old particle masses and sum
            total_mass += np.sum(self._old_stars.masses)

        # Get current masses of particles (if parametric young
        # stars are used, then the new star particles *should*
        # have zero current mass)
        total_mass += np.sum(self.masses)

        return total_mass

    @property
    def log10ages(self):
        """
        Return stellar particle ages in log (base 10).

        Returns:
            log10ages (array)
                log10 stellar ages
        """
        return np.log10(self.ages)

    def _check_star_args(self):
        """
        Sanitizes the inputs ensuring all arguments agree and are compatible.

        Raises:
            InconsistentArguments
                If any arguments are incompatible or not as expected an error
                is thrown.
        """

        # Ensure all arrays are the expected length
        for key in self.attrs:
            attr = getattr(self, key)
            if isinstance(attr, np.ndarray):
                if attr.shape[0] != self.nparticles:
                    raise exceptions.InconsistentArguments(
                        "Inconsistent stellar array sizes! (nparticles=%d, "
                        "%s=%d)" % (self.nparticles, key, attr.shape[0])
                    )

    def __str__(self):
        """
        Return a string representation of the stars object.

        Returns:
            table (str)
                A string representation of the particle object.
        """
        # Intialise the table formatter
        formatter = TableFormatter(self)

        return formatter.get_table("Stars")

    def _concatenate_stars_arrays(self, other):
        """
        Create a dictionary of attributes from two stars objects combined.

        Args:
            other (Stars)
                The other Stars object to add to this one.

        Returns:
            dict
                A dictionary of all the attributes of the combined Stars
                objects
        """
        # Check the other object is the same type
        if not isinstance(other, Stars):
            raise exceptions.InconsistentAddition(
                "Cannot add Stars object to %s object" % type(other)
            )

        # Concatenate all the named arguments which need it (Nones are handled
        # inside the combine_arrays function)
        initial_masses = combine_arrays(
            self.initial_masses, other.initial_masses
        )
        ages = combine_arrays(self.ages, other.ages)
        metallicities = combine_arrays(self.metallicities, other.metallicities)
        alpha_enhancement = combine_arrays(
            self.alpha_enhancement, other.alpha_enhancement
        )
        coordinates = combine_arrays(self.coordinates, other.coordinates)
        velocities = combine_arrays(self.velocities, other.velocities)
        current_masses = combine_arrays(
            self.current_masses, other.current_masses
        )
        smoothing_lengths = combine_arrays(
            self.smoothing_lengths, other.smoothing_lengths
        )
        s_oxygen = combine_arrays(self.s_oxygen, other.s_oxygen)
        s_hydrogen = combine_arrays(self.s_hydrogen, other.s_hydrogen)

        # Handle tau_v which can either be arrays or single values that need
        # to be converted to arrays
        if self.tau_v is None and other.tau_v is None:
            tau_v = None
        elif self.tau_v is None:
            tau_v = None
        elif other.tau_v is None:
            tau_v = None
        elif isinstance(self.tau_v, np.ndarray) and isinstance(
            other.tau_v, np.ndarray
        ):
            tau_v = np.concatenate([self.tau_v, other.tau_v])
        elif isinstance(self.tau_v, np.ndarray):
            tau_v = np.concatenate(
                [self.tau_v, np.full(other.nparticles, other.tau_v)]
            )
        elif isinstance(other.tau_v, np.ndarray):
            tau_v = np.concatenate(
                [np.full(self.nparticles, self.tau_v), other.tau_v]
            )
        else:
            self_tau_v = np.full(self.nparticles, self.tau_v)
            other_tau_v = np.full(other.nparticles, other.tau_v)
            tau_v = np.concatenate([self_tau_v, other_tau_v])

        # Handle softening lengths which can be arrays or single values that
        # need to be converted to arrays
        if self.softening_lengths is None and other.softening_lengths is None:
            softening_lengths = None
        elif self.softening_lengths is None:
            softening_lengths = None
        elif other.softening_lengths is None:
            softening_lengths = None
        elif isinstance(self.softening_lengths, np.ndarray) and isinstance(
            other.softening_lengths, np.ndarray
        ):
            softening_lengths = np.concatenate(
                [self.softening_lengths, other.softening_lengths]
            )
        elif isinstance(self.softening_lengths, np.ndarray):
            softening_lengths = np.concatenate(
                [
                    self.softening_lengths,
                    np.full(other.nparticles, other.softening_lengths),
                ]
            )
        elif isinstance(other.softening_lengths, np.ndarray):
            softening_lengths = np.concatenate(
                [
                    np.full(self.nparticles, self.softening_lengths),
                    other.softening_lengths,
                ]
            )
        else:
            self_softening_lengths = np.full(
                self.nparticles, self.softening_lengths
            )
            other_softening_lengths = np.full(
                other.nparticles, other.softening_lengths
            )
            softening_lengths = np.concatenate(
                [self_softening_lengths, other_softening_lengths]
            )

        # Handle the redshifts which must be the same
        if self.redshift != other.redshift:
            raise exceptions.InconsistentAddition(
                "Cannot add Stars objects with different redshifts"
            )
        else:
            redshift = self.redshift

        # Handle the metallicity floors where we take the minimum
        metallicity_floor = min(
            self.metallicity_floor, other.metallicity_floor
        )

        # Handle the centre of the particles, this will be taken from the
        # first object but warn if they differ (and are not None)
        if self.centre is not None and other.centre is not None:
            if not np.allclose(self.centre, other.centre):
                warn(
                    "Centres of the Stars objects differ. "
                    "Using the centre of the first object."
                )
        centre = self.centre

        # Store everything we've done in a dictionary
        kwargs = {
            "initial_masses": initial_masses,
            "ages": ages,
            "metallicities": metallicities,
            "redshift": redshift,
            "tau_v": tau_v,
            "alpha_enhancement": alpha_enhancement,
            "coordinates": coordinates,
            "velocities": velocities,
            "current_masses": current_masses,
            "smoothing_lengths": smoothing_lengths,
            "s_oxygen": s_oxygen,
            "s_hydrogen": s_hydrogen,
            "softening_lengths": softening_lengths,
            "centre": centre,
            "metallicity_floor": metallicity_floor,
        }

        # Handle the extra keyword arguments
        for key in self.__dict__.keys():
            # Skip methods
            if callable(getattr(self, key)):
                continue

            # Skip any attributes which aren't on both objects
            if key not in other.__dict__:
                continue

            if key not in kwargs:
                # Combine the attributes, concatenate if arrays, copied if
                # scalars and the same for both objects or added if different
                # on each. If the attribute is None for one object and not the
                # other we'll assume None overall because the combination is
                # undefined.
                if getattr(self, key) is None or getattr(other, key) is None:
                    kwargs[key] = None
                elif isinstance(getattr(self, key), np.ndarray) and isinstance(
                    getattr(other, key), np.ndarray
                ):
                    kwargs[key] = np.concatenate(
                        [getattr(self, key), getattr(other, key)]
                    )
                elif (
                    isinstance(getattr(self, key), (int, float))
                    and isinstance(getattr(other, key), (int, float))
                    and getattr(self, key) == getattr(other, key)
                ):
                    kwargs[key] = getattr(self, key)
                elif isinstance(
                    getattr(self, key), (int, float)
                ) and isinstance(getattr(other, key), (int, float)):
                    kwargs[key] = getattr(self, key) + getattr(other, key)

        return kwargs

    def __add__(self, other):
        """
        Add two Stars objects together.

        This will correctly combine named arguments and create a new Stars
        object with the combined particles. Any extra keyword arguments will
        be either concatenated for arrays, summed for differing scalars or
        copied if the same for both objects.

        If either object carries None for an attribute the new instance will
        also have None for that attribute.

        Args:
            other (Stars)
                The other Stars object to add to this one.

        Returns:
            Stars
                A new Stars object containing the combined particles.
        """
        kwargs = self._concatenate_stars_arrays(other)

        return Stars(**kwargs)

    def _prepare_sed_args(
        self,
        grid,
        fesc,
        spectra_type,
        mask,
        grid_assignment_method,
        lam_mask,
        nthreads,
    ):
        """
        Prepare the arguments for SED computation with the C functions.

        Args:
            grid (Grid)
                The SPS grid object to extract spectra from.
            fesc (float)
                The escape fraction.
            spectra_type (str)
                The type of spectra to extract from the Grid. This must match a
                type of spectra stored in the Grid.
            mask (bool)
                A mask to be applied to the stars. Spectra will only be
                computed and returned for stars with True in the mask.
            grid_assignment_method (string)
                The type of method used to assign particles to a SPS grid
                point. Allowed methods are cic (cloud in cell) or nearest
                grid point (ngp) or there uppercase equivalents (CIC, NGP).
                Defaults to cic.
            lam_mask (array, bool)
                A mask to apply to the wavelength array of the grid. This
                allows for the extraction of specific wavelength ranges.
            nthreads (int)
                The number of threads to use in the C extension. If -1 then
                all available threads are used.

        Returns:
            tuple
                A tuple of all the arguments required by the C extension.
        """
        # Make a dummy mask if none has been passed
        if mask is None:
            mask = np.ones(self.nparticles, dtype=bool)

        # If lam_mask is None then we want all wavelengths
        if lam_mask is None:
            lam_mask = np.ones(
                grid.spectra[spectra_type].shape[-1],
                dtype=bool,
            )

        # Set up the inputs to the C function.
        grid_props = [
            np.ascontiguousarray(grid.log10ages, dtype=np.float64),
            np.ascontiguousarray(grid.log10metallicities, dtype=np.float64),
        ]
        part_props = [
            np.ascontiguousarray(self.log10ages[mask], dtype=np.float64),
            np.ascontiguousarray(
                self.log10metallicities[mask], dtype=np.float64
            ),
        ]
        part_mass = np.ascontiguousarray(
            self._initial_masses[mask],
            dtype=np.float64,
        )

        # Make sure we set the number of particles to the size of the mask
        npart = np.int32(np.sum(mask))

        # Make sure we get the wavelength index of the grid array
        nlam = np.int32(np.sum(lam_mask))

        # Slice the spectral grids and pad them with copies of the edges.
        grid_spectra = np.ascontiguousarray(
            grid.spectra[spectra_type],
            np.float64,
        )

        # Apply the wavelength mask
        grid_spectra = np.ascontiguousarray(
            grid_spectra[..., lam_mask],
            np.float64,
        )

        # Get the grid dimensions after slicing what we need
        grid_dims = np.zeros(len(grid_props) + 1, dtype=np.int32)
        for ind, g in enumerate(grid_props):
            grid_dims[ind] = len(g)
        grid_dims[ind + 1] = nlam

        # If fesc isn't an array make it one
        if not isinstance(fesc, np.ndarray):
            fesc = np.ascontiguousarray(np.full(npart, fesc))

        # Convert inputs to tuples
        grid_props = tuple(grid_props)
        part_props = tuple(part_props)

        # If nthreads is -1 then use all available threads
        if nthreads == -1:
            nthreads = os.cpu_count()

        return (
            grid_spectra,
            grid_props,
            part_props,
            part_mass,
            fesc,
            grid_dims,
            len(grid_props),
            npart,
            nlam,
            grid_assignment_method,
            nthreads,
        )

    def generate_lnu(
        self,
        grid,
        spectra_name,
        fesc=0.0,
        young=None,
        old=None,
        mask=None,
        lam_mask=None,
        verbose=False,
        do_grid_check=False,
        grid_assignment_method="cic",
        aperture=None,
        nthreads=0,
    ):
        """
        Generate the integrated rest frame spectra for a given grid key.

        Can optionally apply masks.

        Args:
            grid (Grid)
                The spectral grid object.
            spectra_name (string)
                The name of the target spectra inside the grid file.
            fesc (float/array-like, float)
                Fraction of stellar emission that escapes unattenuated from
                the birth cloud. Can either be a single value
                or an value per star (defaults to 0.0).
            young (bool/float)
                If not None, specifies age in Myr at which to filter
                for young star particles.
            old (bool/float)
                If not None, specifies age in Myr at which to filter
                for old star particles.
            mask (array-like, bool)
                Boolean array of star particles to include.
            lam_mask (array, bool)
                A mask to apply to the wavelength array of the grid. This
                allows for the extraction of specific wavelength ranges.
            verbose (bool)
                Flag for verbose output.
            do_grid_check (bool)
                Whether to check how many particles lie outside the grid. This
                is a sanity check that can be used to check the
                consistency of your particles with the grid. It is False by
                default because the check is extreme expensive.
            grid_assignment_method (string)
                The type of method used to assign particles to a SPS grid
                point. Allowed methods are cic (cloud in cell) or nearest
                grid point (ngp) or there uppercase equivalents (CIC, NGP).
                Defaults to cic.
            aperture (float)
                If not None, specifies the radius of a spherical aperture
                to apply to the particles.
            nthreads (int)
                The number of threads to use in the C extension. If -1 then
                all available threads are used.

        Returns:
            numpy.ndarray:
                Numpy array of integrated spectra in units of (erg / s / Hz).
        """
        # Ensure we have a key in the grid. If not error.
        if spectra_name not in list(grid.spectra.keys()):
            raise exceptions.MissingSpectraType(
                "The Grid does not contain the key '%s'" % spectra_name
            )

        # If we have no stars just return zeros
        if self.nstars == 0:
            return np.zeros(len(grid.lam))

        # Are we checking the particles are consistent with the grid?
        if do_grid_check:
            # How many particles lie below the grid limits?
            n_below_age = self.log10ages[
                self.log10ages < grid.log10age[0]
            ].size
            n_below_metal = self.metallicities[
                self.metallicities < grid.metallicity[0]
            ].size

            # How many particles lie above the grid limits?
            n_above_age = self.log10ages[
                self.log10ages > grid.log10age[-1]
            ].size
            n_above_metal = self.metallicities[
                self.metallicities > grid.metallicity[-1]
            ].size

            # Check the fraction of particles outside of the grid (these
            # will be pinned to the edge of the grid) by finding
            # those inside
            age_inside_mask = np.logical_and(
                self.log10ages <= grid.log10age[-1],
                self.log10ages >= grid.log10age[0],
            )
            met_inside_mask = np.logical_and(
                self.metallicities < grid.metallicity[-1],
                grid.metallicity[0] < self.metallicities,
            )

            # Combine the boolean arrays for each axis
            inside_mask = np.logical_and(age_inside_mask, met_inside_mask)

            # Get the number outside
            n_out = self.metallicities[~inside_mask].size

            # Compute the ratio of those outside to total number
            ratio_out = n_out / self.nparticles

            # Tell the user if there are particles outside the grid
            if ratio_out > 0:
                print(
                    f"{ratio_out * 100:.2f}% of particles lie "
                    "outside the grid! "
                    "These will be pinned at the grid limits."
                )
                print("Of these:")
                print(
                    f"  {n_below_age / self.nparticles * 100:.2f}%"
                    f" have log10(ages/yr) > {grid.log10age[0]}"
                )
                print(
                    f"  {n_below_metal / self.nparticles * 100:.2f}%"
                    f" have metallicities < {grid.metallicity[0]}"
                )
                print(
                    f"  {n_above_age / self.nparticles * 100:.2f}%"
                    f" have log10(ages/yr) > {grid.log10age[-1]}"
                )
                print(
                    f"  {n_above_metal / self.nparticles * 100:.2f}%"
                    f" have metallicities > {grid.metallicity[-1]}"
                )

        # Get particle age masks
        if mask is None:
            mask = np.ones(self.nparticles, dtype=bool)

        age_mask = self._get_masks(young, old)

        # Ensure and warn that the masking hasn't removed everything
        if np.sum(mask) == 0:
            warn("`mask` has filtered out all particles")
            return np.zeros(len(grid.lam))

        if np.sum(age_mask) == 0:
            warn("Age mask has filtered out all particles")
            return np.zeros(len(grid.lam))

        mask = mask & age_mask

        if aperture is not None:
            # Get aperture mask
            aperture_mask = self._aperture_mask(aperture_radius=aperture)

            # Ensure and warn that the masking hasn't removed everything
            if np.sum(aperture_mask & mask) == 0:
                warn("Aperture and age masks have filtered out all particles")

                return np.zeros(len(grid.lam))
        else:
            aperture_mask = np.ones(self.nparticles, dtype=bool)

        from ..extensions.integrated_spectra import compute_integrated_sed

        # Prepare the arguments for the C function.
        args = self._prepare_sed_args(
            grid,
            fesc=fesc,
            spectra_type=spectra_name,
            mask=mask & aperture_mask,
            grid_assignment_method=grid_assignment_method.lower(),
            nthreads=nthreads,
            lam_mask=lam_mask,
        )

        # Get the integrated spectra in grid units (erg / s / Hz)
        spec = compute_integrated_sed(*args)

<<<<<<< HEAD
        return lnu_particle
=======
        # If we had a wavelength mask we need to make sure we return a spectra
        # compatible with the original wavelength array.
        if lam_mask is not None:
            out_spec = np.zeros(len(grid.lam))
            out_spec[lam_mask] = spec
            spec = out_spec

        return spec
>>>>>>> e284c32f

    def _remove_stars(self, pmask):
        """
        Update stars attribute arrays based on a mask, `pmask`.
<<<<<<< HEAD

        Args:
            pmask (array-like, bool)
                A boolean mask to remove stars from the object.
        """
        # Remove the masked stars from this object
        self.initial_masses = self.initial_masses[~pmask]
        self.ages = self.ages[~pmask]
        self.metallicities = self.metallicities[~pmask]
        if self.masses is not None:
            self.masses = self.masses[~pmask]
        if self.coordinates is not None:
            self.coordinates = self.coordinates[~pmask]
        if self.tau_v is not None:
            self.tau_v = self.tau_v[~pmask]
        if self.alpha_enhancement is not None:
            self.alpha_enhancement = self.alpha_enhancement[~pmask]
        if self.velocities is not None:
            self.velocities = self.velocities[~pmask]
        if self.current_masses is not None:
            self.current_masses = self.current_masses[~pmask]
        if self.s_oxygen is not None:
            self.s_oxygen = self.s_oxygen[~pmask]
        if self.s_hydrogen is not None:
            self.s_hydrogen = self.s_hydrogen[~pmask]

        if self.redshift is not None:
            if isinstance(self.redshift, np.ndarray):
                self.redshift = self.redshift[~pmask]
        if self.smoothing_lengths is not None:
            if isinstance(self.smoothing_lengths, np.ndarray):
                self.smoothing_lengths = self.smoothing_lengths[~pmask]

        self.nparticles = len(self.initial_masses)
        self.nstars = self.nparticles

        # Check the arguments we've been given
        self._check_star_args()

=======

        Args:
            pmask (array-like, bool)
                A boolean mask to remove stars from the object.
        """
        # Remove the masked stars from this object
        self.initial_masses = self.initial_masses[~pmask]
        self.ages = self.ages[~pmask]
        self.metallicities = self.metallicities[~pmask]
        if self.masses is not None:
            self.masses = self.masses[~pmask]
        if self.coordinates is not None:
            self.coordinates = self.coordinates[~pmask]
        if self.tau_v is not None:
            self.tau_v = self.tau_v[~pmask]
        if self.alpha_enhancement is not None:
            self.alpha_enhancement = self.alpha_enhancement[~pmask]
        if self.velocities is not None:
            self.velocities = self.velocities[~pmask]
        if self.current_masses is not None:
            self.current_masses = self.current_masses[~pmask]
        if self.s_oxygen is not None:
            self.s_oxygen = self.s_oxygen[~pmask]
        if self.s_hydrogen is not None:
            self.s_hydrogen = self.s_hydrogen[~pmask]

        if self.redshift is not None:
            if isinstance(self.redshift, np.ndarray):
                self.redshift = self.redshift[~pmask]
        if self.smoothing_lengths is not None:
            if isinstance(self.smoothing_lengths, np.ndarray):
                self.smoothing_lengths = self.smoothing_lengths[~pmask]

        self.nparticles = len(self.initial_masses)
        self.nstars = self.nparticles

        # Check the arguments we've been given
        self._check_star_args()

>>>>>>> e284c32f
    def parametric_young_stars(
        self,
        age,
        parametric_sfh,
        grid,
        **kwargs,
    ):
        """
        Replace young stars with individual parametric SFH's.

        Can be either a constant or truncated exponential, selected with the
        `parametric_sfh` argument. The metallicity is set to the metallicity
        of the parent star particle.

        Args:
            age (float)
                Age in Myr below which we replace Star particles.
                Used to set the duration of parametric SFH
            parametric_sfh (string)
                Form of the parametric SFH to use for young stars.
                Currently two are supported, `Constant` and
                `TruncatedExponential`, selected using the keyword
                arguments `constant` and `exponential`.
            grid (Grid)
                The spectral grid object.
        """
        if self.young_stars_parametrisation is not False:
            warn(
                (
                    "This Stars object has already replaced young stars."
                    "\nParametrisation:"
                    f" {self.young_stars_parametrisation['parametrisation']}, "
                    f"\nAge: {self.young_stars_parametrisation['age']}. \n"
                    "Undoing before applying new parametric form..."
                )
            )

            pmask = self._get_masks(
                self.young_stars_parametrisation["age"], None
            )

            # Remove the 'parametric' stars from the object
            self._remove_stars(pmask)

            # Add old stars back on to object
            concat_arrays = self._concatenate_stars_arrays(self._old_stars)

            for key, value in concat_arrays.items():
                setattr(self, key, value)

            self.nparticles = len(self.initial_masses)
            self.nstars = self.nparticles

            # Check the arguments we've been given
            self._check_star_args()

        # Mask for particles below age
        pmask = self._get_masks(age, None)

        if np.sum(pmask) == 0:
            return None

        # initialise SFH object
        if parametric_sfh == "constant":
            sfh = SFH.Constant(max_age=age, **kwargs)
        elif parametric_sfh == "exponential":
            sfh = SFH.TruncatedExponential(
                tau=age / 2,
                max_age=age,
                min_age=0.0 * Myr,
                **kwargs,
            )
        else:
            raise ValueError(
                (
                    "Value of `parametric_sfh` provided, "
                    f"`{parametric_sfh}`, is not supported."
                    "Please use 'constant' or 'exponential'."
                )
            )

        stars = [None] * np.sum(pmask)

        # Loop through particles to be replaced
        for i, _pmask in enumerate(np.where(pmask)[0]):
            # Create a parametric Stars object
            stars[i] = Para_Stars(
                grid.log10age,
                grid.metallicity,
                sf_hist=sfh,
                metal_dist=self.metallicities[_pmask],
                initial_mass=self.initial_masses[_pmask],
            )

        if len(stars) > 1:
            # Combine the individual parametric forms for each particle
            stars = sum(stars[1:], stars[0])
        else:
            stars = stars[0]

        self._parametric_young_stars = stars

        # Create index pairs for the SFZH
        index_pairs = np.asarray(
            [
                [[j, i] for i in np.arange(len(grid.metallicity))]
                for j in np.arange(len(grid.log10age))
            ]
        )

        # Find the grid indexes on the parametric grid
        grid_indexes = index_pairs[stars.sfzh > 0]

        # Create new particle stars object from non-empty SFZH entries
        new_stars = self.__class__(
            stars.sfzh[stars.sfzh > 0] * Msun,
            10 ** grid.log10ages[grid_indexes[:, 0]] * yr,
            grid.metallicity[grid_indexes[:, 1]],
            redshift=self.redshift,
            masses=np.zeros(np.sum(stars.sfzh > 0)) * Msun,
        )

        # Save the old stars privately
        self._old_stars = self.__class__(
            self.initial_masses[pmask],
            self.ages[pmask],
            self.metallicities[pmask],
            redshift=self.redshift,
            current_masses=(
                self.masses[pmask] if self.masses is not None else None
            ),
        )

        self._remove_stars(pmask)

        # Add to current stars object
        concat_arrays = self._concatenate_stars_arrays(new_stars)

        for key, value in concat_arrays.items():
            setattr(self, key, value)

        self.nparticles = len(self.initial_masses)
        self.nstars = self.nparticles

        # Check the arguments we've been given
        self._check_star_args()

        self.young_stars_parametrisation = {
            "parametrisation": parametric_sfh,
            "age": age,
        }

    def _prepare_line_args(
        self,
        grid,
        line_id,
        line_type,
        fesc,
        mask,
        grid_assignment_method,
        nthreads,
    ):
        """
        Generate the arguments for the C extension to compute lines.

        Args:
            grid (Grid)
                The SPS grid object to extract spectra from.
            line_id (str)
                The id of the line to extract.
            line_type (str)
                The type of line to extract from the Grid. This must match a
                type of spectra/lines stored in the Grid.
            fesc (float/array-like, float)
                Fraction of stellar emission that escapes unattenuated from
                the birth cloud. Can either be a single value
                or an value per star (defaults to 0.0).
            mask (bool)
                A mask to be applied to the stars. Spectra will only be
                computed and returned for stars with True in the mask.
            grid_assignment_method (string)
                The type of method used to assign particles to a SPS grid
                point. Allowed methods are cic (cloud in cell) or nearest
                grid point (ngp) or there uppercase equivalents (CIC, NGP).
                Defaults to cic.
            nthreads (int)
                The number of threads to use in the C extension. If -1 then
                all available threads are used.
        """
        # Make a dummy mask if none has been passed
        if mask is None:
            mask = np.ones(self.nparticles, dtype=bool)

        # Set up the inputs to the C function.
        grid_props = [
            np.ascontiguousarray(grid.log10ages, dtype=np.float64),
            np.ascontiguousarray(grid.log10metallicities, dtype=np.float64),
        ]
        part_props = [
            np.ascontiguousarray(self.log10ages[mask], dtype=np.float64),
            np.ascontiguousarray(
                self.log10metallicities[mask], dtype=np.float64
            ),
        ]
        part_mass = np.ascontiguousarray(
            self._initial_masses[mask],
            dtype=np.float64,
        )

        # Make sure we set the number of particles to the size of the mask
        npart = np.int32(np.sum(mask))

        # Get the line grid and continuum
        grid_line = np.ascontiguousarray(
            grid.line_lums[line_type][line_id],
            np.float64,
        )
        grid_continuum = np.ascontiguousarray(
            grid.line_conts[line_type][line_id],
            np.float64,
        )

        # Get the grid dimensions after slicing what we need
        grid_dims = np.zeros(len(grid_props) + 1, dtype=np.int32)
        for ind, g in enumerate(grid_props):
            grid_dims[ind] = len(g)

        # If fesc isn't an array make it one
        if not isinstance(fesc, np.ndarray):
            fesc = np.ascontiguousarray(np.full(npart, fesc))

        # Convert inputs to tuples
        grid_props = tuple(grid_props)
        part_props = tuple(part_props)

        # If nthreads is -1 then use all available threads
        if nthreads == -1:
            nthreads = os.cpu_count()

        return (
            grid_line,
            grid_continuum,
            grid_props,
            part_props,
            part_mass,
            fesc,
            grid_dims,
            len(grid_props),
            npart,
            grid_assignment_method,
            nthreads,
        )

    def generate_line(
        self,
        grid,
        line_id,
        line_type,
        fesc,
        mask=None,
        method="cic",
        nthreads=0,
        verbose=False,
    ):
        """
        Calculate rest frame line luminosity and continuum from an SPS Grid.

        This is a flexible base method which extracts the rest frame line
        luminosity of this stellar population from the SPS grid based on the
        passed arguments.

        Args:
            grid (Grid):
                A Grid object.
            line_id (list/str):
                A list of line_ids or a str denoting a single line.
                Doublets can be specified as a nested list or using a
                comma (e.g. 'OIII4363,OIII4959').
            line_type (str):
                The type of line to extract from the Grid. This must match a
                type of spectra/lines stored in the Grid.
            fesc (float/array-like, float)
                Fraction of stellar emission that escapes unattenuated from
                the birth cloud. Can either be a single value
                or an value per star (defaults to 0.0).
            mask (array)
                A mask to apply to the particles (only applicable to particle)
            method (str)
                The method to use for the interpolation. Options are:
                'cic' - Cloud in cell
                'ngp' - Nearest grid point
            nthreads (int)
                The number of threads to use in the C extension. If -1 then
                all available threads are used.

        Returns:
            Line
                An instance of Line contain this lines wavelenth, luminosity,
                and continuum.
        """
        from synthesizer.extensions.integrated_line import (
            compute_integrated_line,
        )

        # Ensure line_id is a string
        if not isinstance(line_id, str):
            raise exceptions.InconsistentArguments("line_id must be a string")

        # If we have no stars just return zeros
        if self.nstars == 0:
            return Line(
                combine_lines=[
                    Line(
                        line_id=line_id_,
                        wavelength=grid.line_lams[line_id_] * angstrom,
                        luminosity=np.zeros(self.nparticles) * erg / s,
                        continuum=np.zeros(self.nparticles) * erg / s / Hz,
                    )
                    for line_id_ in line_id.split(",")
                ]
            )

        # Ensure and warn that the masking hasn't removed everything
        if mask is not None and np.sum(mask) == 0:
            warn("Age mask has filtered out all particles")

            return Line(
                combine_lines=[
                    Line(
                        line_id=line_id_,
                        wavelength=grid.line_lams[line_id_] * angstrom,
                        luminosity=np.zeros(self.nparticles) * erg / s,
                        continuum=np.zeros(self.nparticles) * erg / s / Hz,
                    )
                    for line_id_ in line_id.split(",")
                ]
            )

        # Set up a list to hold each individual Line
        lines = []

        # Loop over the ids in this container
        for line_id_ in line_id.split(","):
            # Strip off any whitespace (can be left by split)
            line_id_ = line_id_.strip()

            # Get this line's wavelength
            # TODO: The units here should be extracted from the grid but aren't
            # yet stored.
            lam = grid.line_lams[line_id_] * angstrom

            # Get the luminosity and continuum
            lum, cont = compute_integrated_line(
                *self._prepare_line_args(
                    grid,
                    line_id_,
                    line_type,
                    fesc,
                    mask=mask,
                    grid_assignment_method=method,
                    nthreads=nthreads,
                )
            )

            # Append this lines values to the containers
            lines.append(
                Line(
                    line_id=line_id_,
                    wavelength=lam,
                    luminosity=lum * erg / s,
                    continuum=cont * erg / s / Hz,
                )
            )

        # Don't init another line if there was only 1 in the first place
        if len(lines) == 1:
            return lines[0]
        else:
            return Line(combine_lines=lines)

    def generate_particle_lnu(
        self,
        grid,
        spectra_name,
        fesc=0.0,
        verbose=False,
        do_grid_check=False,
        mask=None,
        lam_mask=None,
        grid_assignment_method="cic",
        nthreads=0,
    ):
        """
        Generate the particle rest frame spectra for a given grid key spectra
        for all stars. Can optionally apply masks.

        Args:
            grid (Grid)
                The spectral grid object.
            spectra_name (string)
                The name of the target spectra inside the grid file.
            fesc (float/array-like, float)
                Fraction of stellar emission that escapes unattenuated from
                the birth cloud. Can either be a single value
                or an value per star (defaults to 0.0).
            verbose (bool)
                Flag for verbose output. By default False.
            do_grid_check (bool)
                Whether to check how many particles lie outside the grid. This
                is a sanity check that can be used to check the
                consistency of your particles with the grid. It is False by
                default because the check is extreme expensive.
            mask (array-like, bool)
                Boolean array of star particles to include.
            lam_mask (array, bool)
                A mask to apply to the wavelength array of the grid. This
                allows for the extraction of specific wavelength ranges.
            grid_assignment_method (string)
                The type of method used to assign particles to a SPS grid
                point. Allowed methods are cic (cloud in cell) or nearest
                grid point (ngp) or there uppercase equivalents (CIC, NGP).
                Defaults to cic.
            nthreads (int)
                The number of threads to use in the C extension. If -1 then
                all available threads are used.

        Returns:
            numpy.ndarray:
                Numpy array of integrated spectra in units of (erg / s / Hz).
        """
        start = tic()

        # Ensure we have a total key in the grid. If not error.
        if spectra_name not in list(grid.spectra.keys()):
            raise exceptions.MissingSpectraType(
                f"The Grid does not contain the key '{spectra_name}'"
            )

        # If we have no stars just return zeros
        if self.nstars == 0:
            return np.zeros((self.nstars, len(grid.lam)))

        # Handle the case where the masks are None
        if mask is None:
            mask = np.ones(self.nstars, dtype=bool)
        if lam_mask is None:
            lam_mask = np.ones(len(grid.lam), dtype=bool)

        # Are we checking the particles are consistent with the grid?
        if do_grid_check:
            # How many particles lie below the grid limits?
            n_below_age = self.log10ages[
                self.log10ages < grid.log10age[0]
            ].size
            n_below_metal = self.metallicities[
                self.metallicities < grid.metallicity[0]
            ].size

            # How many particles lie above the grid limits?
            n_above_age = self.log10ages[
                self.log10ages > grid.log10age[-1]
            ].size
            n_above_metal = self.metallicities[
                self.metallicities > grid.metallicity[-1]
            ].size

            # Check the fraction of particles outside of the grid (these will
            # be pinned to the edge of the grid) by finding those inside
            age_inside_mask = np.logical_and(
                self.log10ages <= grid.log10age[-1],
                self.log10ages >= grid.log10age[0],
            )
            met_inside_mask = np.logical_and(
                self.metallicities < grid.metallicity[-1],
                grid.metallicity[0] < self.metallicities,
            )

            # Combine the boolean arrays for each axis
            inside_mask = np.logical_and(age_inside_mask, met_inside_mask)

            # Get the number outside
            n_out = self.metallicities[~inside_mask].size

            # Compute the ratio of those outside to total number
            ratio_out = n_out / self.nparticles

            # Tell the user if there are particles outside the grid
            if ratio_out > 0:
                print(
                    f"{ratio_out * 100:.2f}% of particles "
                    "lie outside the grid! "
                    "These will be pinned at the grid limits."
                )
                print("Of these:")
                print(
                    f"  {n_below_age / self.nparticles * 100:.2f}%"
                    f" have log10(ages/yr) < {grid.log10age[0]}"
                )
                print(
                    f"  {n_below_metal / self.nparticles * 100:.2f}% "
                    f"have metallicities < {grid.metallicity[0]}"
                )
                print(
                    f"  {n_above_age / self.nparticles * 100:.2f}% "
                    f"have log10(ages/yr) > {grid.log10age[-1]}"
                )
                print(
                    f"  {n_above_metal / self.nparticles * 100:.2f}% "
                    f"have metallicities > {grid.metallicity[-1]}"
                )

        # Ensure and warn that the masking hasn't removed everything
        if np.sum(mask) == 0:
            warn("Age mask has filtered out all particles")

            return np.zeros((self.nstars, len(grid.lam)))

        from ..extensions.particle_spectra import compute_particle_seds

        # Prepare the arguments for the C function.
        args = self._prepare_sed_args(
            grid,
            fesc=fesc,
            spectra_type=spectra_name,
            mask=mask,
            grid_assignment_method=grid_assignment_method.lower(),
            nthreads=nthreads,
            lam_mask=lam_mask,
        )
        toc("Preparing C args", start)

        # Get the integrated spectra in grid units (erg / s / Hz)
        masked_spec = compute_particle_seds(*args)

        start = tic()

        # If there's no mask we're done
        if mask is None and lam_mask is None:
            return masked_spec
        elif mask is None:
            mask = np.ones(self.nstars, dtype=bool)
        elif lam_mask is None:
            lam_mask = np.ones(len(grid.lam), dtype=bool)

        # If we have a mask we need to account for the zeroed spectra
        spec = np.zeros((self.nstars, grid.lam.size))
        spec[np.ix_(mask, lam_mask)] = masked_spec

        toc("Masking spectra and adding contribution", start)

        return spec

    def generate_particle_line(
        self,
        grid,
        line_id,
        line_type,
        fesc,
        mask=None,
        method="cic",
        nthreads=0,
        verbose=False,
    ):
        """
        Calculate rest frame line luminosity and continuum from an SPS Grid.

        This is a flexible base method which extracts the rest frame line
        luminosity of this stellar population from the SPS grid based on the
        passed arguments and calculate the luminosity and continuum for
        each individual particle.

        Args:
            grid (Grid):
                A Grid object.
            line_id (list/str):
                A list of line_ids or a str denoting a single line.
                Doublets can be specified as a nested list or using a
                comma (e.g. 'OIII4363,OIII4959').
            line_type (str):
                The type of line to extract from the Grid. This must match a
                type of spectra/lines stored in the Grid.
            fesc (float/array-like, float)
                Fraction of stellar emission that escapes unattenuated from
                the birth cloud. Can either be a single value
                or an value per star (defaults to 0.0).
            mask (array)
                A mask to apply to the particles (only applicable to particle)
            method (str)
                The method to use for the interpolation. Options are:
                'cic' - Cloud in cell
                'ngp' - Nearest grid point
            nthreads (int)
                The number of threads to use in the C extension. If -1 then
                all available threads are used.

        Returns:
            Line
                An instance of Line contain this lines wavelenth, luminosity,
                and continuum.
        """
        from synthesizer.extensions.particle_line import (
            compute_particle_line,
        )

        # Ensure line_id is a string
        if not isinstance(line_id, str):
            raise exceptions.InconsistentArguments("line_id must be a string")

        # If we have no stars just return zeros
        if self.nstars == 0:
            return Line(
                combine_lines=[
                    Line(
                        line_id=line_id_,
                        wavelength=grid.line_lams[line_id_] * angstrom,
                        luminosity=np.zeros(self.nparticles) * erg / s,
                        continuum=np.zeros(self.nparticles) * erg / s / Hz,
                    )
                    for line_id_ in line_id.split(",")
                ]
            )

        # Ensure and warn that the masking hasn't removed everything
        if np.sum(mask) == 0:
            warn("Age mask has filtered out all particles")

            return Line(
                combine_lines=[
                    Line(
                        line_id=line_id_,
                        wavelength=grid.line_lams[line_id_] * angstrom,
                        luminosity=np.zeros(self.nparticles) * erg / s,
                        continuum=np.zeros(self.nparticles) * erg / s / Hz,
                    )
                    for line_id_ in line_id.split(",")
                ]
            )

        # Set up a list to hold each individual Line
        lines = []

        # Loop over the ids in this container
        for line_id_ in line_id.split(","):
            # Strip off any whitespace (can be left by split)
            line_id_ = line_id_.strip()

            # Get this line's wavelength
            # TODO: The units here should be extracted from the grid but aren't
            # yet stored.
            lam = grid.line_lams[line_id_] * angstrom

            # Get the luminosity and continuum
            _lum, _cont = compute_particle_line(
                *self._prepare_line_args(
                    grid,
                    line_id_,
                    line_type,
                    fesc,
                    mask=mask,
                    grid_assignment_method=method,
                    nthreads=nthreads,
                )
            )

            # Account for the mask
            if mask is not None:
                lum = np.zeros(self.nparticles)
                cont = np.zeros(self.nparticles)
                lum[mask] = _lum
                cont[mask] = _cont
            else:
                lum = _lum
                cont = _cont

            # Append this lines values to the containers
            lines.append(
                Line(
                    line_id=line_id_,
                    wavelength=lam,
                    luminosity=lum * erg / s,
                    continuum=cont * erg / s / Hz,
                )
            )

        # Don't init another line if there was only 1 in the first place
        if len(lines) == 1:
            return lines[0]
        else:
            return Line(combine_lines=lines)

    @accepts(young=yr, old=yr)
    def _get_masks(self, young=None, old=None):
        """
        Get masks for which components we are handling, if a sub-component
        has not been requested it's necessarily all particles.

        Args:
            young (float):
                Age in Myr at which to filter for young star particles.
            old (float):
                Age in Myr at which to filter for old star particles.

        Raises:
            InconsistentParameter
                Can't select for both young and old components
                simultaneously

        """

        # We can't have both young and old set
        if young and old:
            raise exceptions.InconsistentParameter(
                "Galaxy sub-component can not be simultaneously young and old"
            )

        # Get the appropriate mask
        if young:
            # Mask out old stars
            s = self.log10ages <= np.log10(young)
        elif old:
            # Mask out young stars
            s = self.log10ages > np.log10(old)
        else:
            # Nothing to mask out
            s = np.ones(self.nparticles, dtype=bool)

        return s

    @accepts(stellar_mass=Msun.in_base("galactic"))
    def renormalise_mass(self, stellar_mass):
        """
        Renormalises and overwrites the initial masses. Useful when rescaling
        the mass of the system of stellar particles.

        Args:
            stellar_mass (array-like, float)
                The stellar mass array to be renormalised.
        """

        self.initial_masses *= stellar_mass / np.sum(self.initial_masses)

    def _power_law_sample(self, low_lim, upp_lim, g, size=1):
        """
        Sample from a power law over an interval not containing zero.

        Power-law gen for pdf(x) propto x^{g-1} for a<=x<=b

        Args:
            low_lim (float)
                The lower bound of the interval over which to calulcate the
                power law.
            upp_lim (float)
                The upper bound of the interval over which to calulcate the
                power law.
            g (float)
                The power law index.
            size (int)
                The number of samples in the interval.

        Returns:
            array-like (float)
                The samples derived from the power law.
        """

        # Get a random sample
        rand = np.random.random(size=size)

        # Compute the value of the power law at the lower and upper bounds
        low_lim_g, upp_lim_g = low_lim**g, low_lim**g

        return (low_lim_g + (upp_lim_g - low_lim_g) * rand) ** (1 / g)

    @accepts(
        min_age=yr,
        min_mass=Msun.in_base("galactic"),
        max_mass=Msun.in_base("galactic"),
    )
    def resample_young_stars(
        self,
        min_age=1e8,
        min_mass=700,
        max_mass=1e6,
        power_law_index=-1.3,
        n_samples=1e3,
        force_resample=False,
        verbose=False,
    ):
        """
        Resample young stellar particles into individual HII regions, with a
        power law distribution of masses. A young stellar particle is a
        stellar particle with an age < min_age (defined in Myr?).

        This function overwrites the properties stored in attributes with the
        resampled properties.

        Note: Resampling and imaging are not supported. If attempted an error
              is thrown.

        Args:
            min_age (float)
                The age below which stars will be resampled, in yrs.
            min_mass (float)
                The lower bound of the mass interval used in the power law
                sampling, in Msun.
            max_mass (float)
                The upper bound of the mass interval used in the power law
                sampling, in Msun.
            power_law_index (float)
                The index of the power law from which to sample stellar
            n_samples (int)
                The number of samples to generate for each stellar particles
                younger than min_age.
            force_resample (bool)
                A flag for whether resampling should be forced. Only applicable
                if trying to resample and already resampled Stars object.
            verbose (bool)
                Are we talking?
        """

        # Warn the user we are resampling a resampled population
        if self.resampled and not force_resample:
            warn(
                "Galaxy stars already resampled. "
                "To force resample, set force_resample=True. Returning..."
            )
            return None

        if verbose:
            print("Masking resample stars")

        # Get the indices of young stars for resampling
        resample_idxs = np.where(self.ages < min_age)[0]

        # No work to do here, stars are too old
        if len(resample_idxs) == 0:
            return None

        # Set up container for the resample stellar particles
        new_ages = {}
        new_masses = {}

        if verbose:
            print("Loop through resample stars")

        # Loop over the young stars we need to resample
        for _idx in resample_idxs:
            # Sample the power law
            rvs = self._power_law_sample(
                min_mass, max_mass, power_law_index, int(n_samples)
            )

            # If not enough mass has been sampled, repeat
            while np.sum(rvs) < self.masses[_idx]:
                n_samples *= 2
                rvs = self._power_law_sample(
                    min_mass, max_mass, power_law_index, int(n_samples)
                )

            # Sum masses up to the total mass limit
            _mask = np.cumsum(rvs) < self.masses[_idx]
            _masses = rvs[_mask]

            # Scale up to the original mass
            _masses *= self.masses[_idx] / np.sum(_masses)

            # Sample uniform distribution of ages
            _ages = np.random.rand(len(_masses)) * min_age

            # Store our resampled properties
            new_ages[_idx] = _ages
            new_masses[_idx] = _masses

        # Unpack the resample properties and make note of how many particles
        # were produced
        new_lens = [len(new_ages[_idx]) for _idx in resample_idxs]
        new_ages = np.hstack([new_ages[_idx] for _idx in resample_idxs])
        new_masses = np.hstack([new_masses[_idx] for _idx in resample_idxs])

        if verbose:
            print("Concatenate new arrays to existing")

        # Include the resampled particles in the attributes
        for attr, new_arr in zip(["masses", "ages"], [new_masses, new_ages]):
            attr_array = getattr(self, attr)
            setattr(self, attr, np.append(attr_array, new_arr))

        if verbose:
            print("Duplicate existing attributes")

        # Handle the other propertys that need duplicating
        for attr in Stars.attrs:
            # Skip unset attributes
            if getattr(self, attr) is None:
                continue

            # Include resampled stellar particles in this attribute
            attr_array = getattr(self, attr)[resample_idxs]
            setattr(
                self,
                attr,
                np.append(
                    getattr(self, attr),
                    np.repeat(attr_array, new_lens, axis=0),
                ),
            )

        if verbose:
            print("Delete old particles")

        # Loop over attributes
        for attr in Stars.attrs:
            # Skip unset attributes
            if getattr(self, attr) is None:
                continue

            # Delete the original stellar particles that have been resampled
            attr_array = getattr(self, attr)
            attr_array = np.delete(attr_array, resample_idxs)
            setattr(self, attr, attr_array)

        # Recalculate log attributes
        self.log10ages = np.log10(self.ages)
        self.log10metallicities = np.log10(self.metallicities)

        # Set resampled flag
        self.resampled = True

    def _prepare_sfzh_args(
        self,
        grid,
        grid_assignment_method,
        nthreads,
    ):
        """
        Prepare the arguments for SFZH computation with the C functions.

        Args:
            grid (Grid)
                The SPS grid object to extract spectra from.
            grid_assignment_method (string)
                The type of method used to assign particles to a SPS grid
                point. Allowed methods are cic (cloud in cell) or nearest
                grid point (ngp) or there uppercase equivalents (CIC, NGP).
                Defaults to cic.

        Returns:
            tuple
                A tuple of all the arguments required by the C extension.
        """
        # Set up the inputs to the C function.
        grid_props = [
            np.ascontiguousarray(grid.log10age, dtype=np.float64),
            np.ascontiguousarray(grid.metallicity, dtype=np.float64),
        ]
        part_props = [
            np.ascontiguousarray(self.log10ages, dtype=np.float64),
            np.ascontiguousarray(self.metallicities, dtype=np.float64),
        ]
        part_mass = np.ascontiguousarray(
            self._initial_masses, dtype=np.float64
        )

        # Make sure we set the number of particles to the size of the mask
        npart = np.int32(len(part_mass))

        # Get the grid dimensions after slicing what we need
        grid_dims = np.zeros(len(grid_props), dtype=np.int32)
        for ind, g in enumerate(grid_props):
            grid_dims[ind] = len(g)

        # Convert inputs to tuples
        grid_props = tuple(grid_props)
        part_props = tuple(part_props)

        # If nthreads = -1 we will use all available
        if nthreads == -1:
            nthreads = os.cpu_count()

        return (
            grid_props,
            part_props,
            part_mass,
            grid_dims,
            len(grid_props),
            npart,
            grid_assignment_method,
            nthreads,
        )

    def get_sfzh(
        self,
        grid,
        grid_assignment_method="cic",
        nthreads=0,
    ):
        """
        Generate the binned SFZH history of this collection of particles.

        The binned SFZH produced by this method is equivalent to the weights
        used to extract spectra from the grid.

        Args:
            grid (Grid)
                The spectral grid object.
            grid_assignment_method (string)
                The type of method used to assign particles to a SPS grid
                point. Allowed methods are cic (cloud in cell) or nearest
                grid point (ngp) or there uppercase equivalents (CIC, NGP).
                Defaults to cic.
            nthreads (int)
                The number of threads to use in the computation. If set to -1
                all available threads will be used.

        Returns:
            numpy.ndarray:
                Numpy array of containing the SFZH.
        """

        from synthesizer.extensions.sfzh import compute_sfzh

        # Prepare the arguments for the C function.
        args = self._prepare_sfzh_args(
            grid,
            grid_assignment_method=grid_assignment_method.lower(),
            nthreads=nthreads,
        )

        # Get the SFZH
        self.sfzh = compute_sfzh(*args)

        return self.sfzh

    def plot_sfzh(self, grid, grid_assignment_method="cic", show=True):
        """
        Plot the binned SZFH.

        Args:
            show (bool)
                Should we invoke plt.show()?

        Returns:
            fig
                The Figure object contain the plot axes.
            ax
                The Axes object containing the plotted data.
        """

        # Ensure we have the SFZH
        if self.sfzh is None:
            self.get_sfzh(grid, grid_assignment_method)

        # Get the grid axes
        log10ages = grid.log10age
        log10metallicities = np.log10(grid.metallicity)

        # Create the figure and extra axes for histograms
        fig, ax, haxx, haxy = single_histxy()

        # Visulise the SFZH grid
        ax.pcolormesh(
            log10ages,
            log10metallicities,
            self.sfzh.T,
            cmap=cmr.sunburst,
        )

        # Add binned Z to right of the plot
        metal_dist = np.sum(self.sfzh, axis=0)
        haxy.fill_betweenx(
            log10metallicities,
            metal_dist / np.max(metal_dist),
            step="mid",
            color="k",
            alpha=0.3,
        )

        # Add binned SF_HIST to top of the plot
        sf_hist = np.sum(self.sfzh, axis=1)
        haxx.fill_between(
            log10ages,
            sf_hist / np.max(sf_hist),
            step="mid",
            color="k",
            alpha=0.3,
        )

        # Set plot limits
        haxy.set_xlim([0.0, 1.2])
        haxy.set_ylim(log10metallicities[0], log10metallicities[-1])
        haxx.set_ylim([0.0, 1.2])
        haxx.set_xlim(log10ages[0], log10ages[-1])

        # Set labels
        ax.set_xlabel(r"$\log_{10}(\mathrm{age}/\mathrm{yr})$")
        ax.set_ylabel(r"$\log_{10}Z$")

        # Set the limits so all axes line up
        ax.set_ylim(log10metallicities[0], log10metallicities[-1])
        ax.set_xlim(log10ages[0], log10ages[-1])

        # Shall we show it?
        if show:
            plt.show()

        return fig, ax

    @deprecated(
        message="is now just a wrapper "
        "around get_spectra. It will be removed by v1.0.0."
    )
    def get_particle_spectra(
        self,
        emission_model,
        dust_curves=None,
        tau_v=None,
        fesc=0.0,
        mask=None,
        verbose=True,
        **kwargs,
    ):
        """
        Generate stellar spectra as described by the emission model.

        Note: Now deprecated in favour of get_spectra and emission models
        knowing which spectra should be per particle.

        Args:
            emission_model (EmissionModel):
                The emission model to use.
            dust_curves (dict):
                An override to the emission model dust curves. Either:
                    - None, indicating the dust_curves defined on the emission
                      models should be used.
                    - A single dust curve to apply to all emission models.
                    - A dictionary of the form {<label>: <dust_curve instance>}
                      to use a specific dust curve instance with particular
                      properties.
            tau_v (dict):
                An override to the dust model optical depth. Either:
                    - None, indicating the tau_v defined on the emission model
                      should be used.
                    - A float to use as the optical depth for all models.
                    - A dictionary of the form {<label>: float(<tau_v>)}
                      to use a specific optical depth with a particular
                      model or {<label>: str(<attribute>)} to use an attribute
                      of the component as the optical depth.
            fesc (dict):
                An override to the emission model escape fraction. Either:
                    - None, indicating the fesc defined on the emission model
                      should be used.
                    - A float to use as the escape fraction for all models.
                    - A dictionary of the form {<label>: float(<fesc>)}
                      to use a specific escape fraction with a particular
                      model or {<label>: str(<attribute>)} to use an
                      attribute of the component as the escape fraction.
            mask (dict):
                An override to the emission model mask. Either:
                    - None, indicating the mask defined on the emission model
                      should be used.
                    - A dictionary of the form {<label>: {"attr": attr,
                      "thresh": thresh, "op": op}} to add a specific mask to
                      a particular model.
            verbose (bool):
                Are we talking?
            kwargs (dict):
                Any additional keyword arguments to pass to the generator
                function.

        Returns:
            dict: A dictionary of spectra which can be attached to the
            appropriate spectra attribute of the component
            (spectra/particle_spectra).
        """
        previous_per_part = emission_model.per_particle
        emission_model.set_per_particle(True)
        spectra = self.get_spectra(
            emission_model,
            dust_curves=dust_curves,
            tau_v=tau_v,
            fesc=fesc,
            mask=mask,
            verbose=verbose,
            **kwargs,
        )
        emission_model.set_per_particle(previous_per_part)
        return spectra

    @deprecated(
        message="is now just a wrapper "
        "around get_lines. It will be removed by v1.0.0."
    )
    def get_particle_lines(
        self,
        line_ids,
        emission_model,
        dust_curves=None,
        tau_v=None,
        fesc=0.0,
        mask=None,
        verbose=True,
        **kwargs,
    ):
        """
        Generate stellar lines as described by the emission model.

        Note: Now deprecated in favour of get_lines and emission models
        knowing which lines should be per particle.

        Args:
            line_ids (list):
                A list of line_ids. Doublets can be specified as a nested
                list or using a comma (e.g., 'OIII4363,OIII4959').
            emission_model (EmissionModel):
                The emission model to use.
            dust_curves (dict):
                An override to the emission model dust curves. Either:
                    - None, indicating the dust_curves defined on the emission
                      models should be used.
                    - A single dust curve to apply to all emission models.
                    - A dictionary of the form {<label>: <dust_curve instance>}
                      to use a specific dust curve instance with particular
                      properties.
            tau_v (dict):
                An override to the dust model optical depth. Either:
                    - None, indicating the tau_v defined on the emission model
                      should be used.
                    - A float to use as the optical depth for all models.
                    - A dictionary of the form {<label>: float(<tau_v>)}
                      to use a specific optical depth with a particular
                      model or {<label>: str(<attribute>)} to use an attribute
                      of the component as the optical depth.
            fesc (dict):
                An override to the emission model escape fraction. Either:
                    - None, indicating the fesc defined on the emission model
                      should be used.
                    - A float to use as the escape fraction for all models.
                    - A dictionary of the form {<label>: float(<fesc>)}
                      to use a specific escape fraction with a particular
                      model or {<label>: str(<attribute>)} to use an
                      attribute of the component as the escape fraction.
            mask (dict):
                An override to the emission model mask. Either:
                    - None, indicating the mask defined on the emission model
                      should be used.
                    - A dictionary of the form {<label>: {"attr": attr,
                      "thresh": thresh, "op": op}} to add a specific mask to
                      a particular model.
            verbose (bool):
                Are we talking?
            kwargs (dict):
                Any additional keyword arguments to pass to the generator
                function.

        Returns:
            LineCollection:
                A LineCollection object containing the lines defined by the
                root model.
        """
        previous_per_part = emission_model.per_particle
        emission_model.set_per_particle(True)
        lines = self.get_lines(
            line_ids,
            emission_model,
            dust_curves=dust_curves,
            tau_v=tau_v,
            fesc=fesc,
            mask=mask,
            verbose=verbose,
            **kwargs,
        )
        emission_model.set_per_particle(previous_per_part)
        return lines


@accepts(initial_mass=Msun.in_base("galactic"))
def sample_sfzh(
    sfzh,
    log10ages,
    log10metallicities,
    nstar,
    initial_mass=1 * Msun,
    **kwargs,
):
    """
    Create "fake" stellar particles by sampling a SFZH.

    Args:
        sfhz (array-like, float)
            The Star Formation Metallicity History grid
            (from parametric.Stars).
        log10ages (array-like, float)
            The log of the SFZH age axis.
        log10metallicities (array-like, float)
            The log of the SFZH metallicities axis.
        nstar (int)
            The number of stellar particles to produce.
        intial_mass (int)
            The intial mass of the fake stellar particles.

    Returns:
        stars (Stars)
            An instance of Stars containing the fake stellar particles.
    """
    # Normalise the sfhz to produce a histogram (binned in time) between 0
    # and 1.
    hist = sfzh / np.sum(sfzh)

    # Compute the cumaltive distribution function
    cdf = np.cumsum(hist.flatten())
    cdf = cdf / cdf[-1]

    # Get a random sample from the cdf
    values = np.random.rand(nstar)
    value_bins = np.searchsorted(cdf, values)

    # Convert 1D random indices to 2D indices
    x_idx, y_idx = np.unravel_index(
        value_bins, (len(log10ages), len(log10metallicities))
    )

    # Extract the sampled ages and metallicites and create an array
    random_from_cdf = np.column_stack(
        (log10ages[x_idx], log10metallicities[y_idx])
    )

    # Extract the individual logged quantities
    log10ages, log10metallicities = random_from_cdf.T

    # Instantiate Stars object with extra keyword arguments
    stars = Stars(
        initial_mass * np.ones(nstar),
        10**log10ages * yr,
        10**log10metallicities,
        **kwargs,
    )

    return stars<|MERGE_RESOLUTION|>--- conflicted
+++ resolved
@@ -860,9 +860,6 @@
         # Get the integrated spectra in grid units (erg / s / Hz)
         spec = compute_integrated_sed(*args)
 
-<<<<<<< HEAD
-        return lnu_particle
-=======
         # If we had a wavelength mask we need to make sure we return a spectra
         # compatible with the original wavelength array.
         if lam_mask is not None:
@@ -871,12 +868,10 @@
             spec = out_spec
 
         return spec
->>>>>>> e284c32f
 
     def _remove_stars(self, pmask):
         """
         Update stars attribute arrays based on a mask, `pmask`.
-<<<<<<< HEAD
 
         Args:
             pmask (array-like, bool)
@@ -916,47 +911,6 @@
         # Check the arguments we've been given
         self._check_star_args()
 
-=======
-
-        Args:
-            pmask (array-like, bool)
-                A boolean mask to remove stars from the object.
-        """
-        # Remove the masked stars from this object
-        self.initial_masses = self.initial_masses[~pmask]
-        self.ages = self.ages[~pmask]
-        self.metallicities = self.metallicities[~pmask]
-        if self.masses is not None:
-            self.masses = self.masses[~pmask]
-        if self.coordinates is not None:
-            self.coordinates = self.coordinates[~pmask]
-        if self.tau_v is not None:
-            self.tau_v = self.tau_v[~pmask]
-        if self.alpha_enhancement is not None:
-            self.alpha_enhancement = self.alpha_enhancement[~pmask]
-        if self.velocities is not None:
-            self.velocities = self.velocities[~pmask]
-        if self.current_masses is not None:
-            self.current_masses = self.current_masses[~pmask]
-        if self.s_oxygen is not None:
-            self.s_oxygen = self.s_oxygen[~pmask]
-        if self.s_hydrogen is not None:
-            self.s_hydrogen = self.s_hydrogen[~pmask]
-
-        if self.redshift is not None:
-            if isinstance(self.redshift, np.ndarray):
-                self.redshift = self.redshift[~pmask]
-        if self.smoothing_lengths is not None:
-            if isinstance(self.smoothing_lengths, np.ndarray):
-                self.smoothing_lengths = self.smoothing_lengths[~pmask]
-
-        self.nparticles = len(self.initial_masses)
-        self.nstars = self.nparticles
-
-        # Check the arguments we've been given
-        self._check_star_args()
-
->>>>>>> e284c32f
     def parametric_young_stars(
         self,
         age,
