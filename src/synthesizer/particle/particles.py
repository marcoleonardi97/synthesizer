--- conflicted
+++ resolved
@@ -170,14 +170,8 @@
         return self.particle_photo_fnu
 
     @property
-<<<<<<< HEAD
-    def photo_luminosities(self):
+    def particle_photo_luminosities(self):
         """Get the photometry luminosities.
-=======
-    def particle_photo_luminosities(self):
-        """
-        Get the photometry luminosities.
->>>>>>> be788cda
 
         Returns:
             dict
@@ -219,8 +213,7 @@
         cosmo=None,
         los_dists=None,
     ):
-        """
-        Get the projected angular coordinates in radians.
+        """Get the projected angular coordinates in radians.
 
         This will return the angular coordinates of the particles in radians
         projected along the line of sight axis (always the z-axis). The
@@ -302,8 +295,7 @@
         cosmo=None,
         los_dists=None,
     ):
-        """
-        Get the projected angular smoothing lengths in radians.
+        """Get the projected angular smoothing lengths in radians.
 
         This will return the angular smoothing lengths of the particles in
         radians projected along the line of sight axis (always the z-axis). The
@@ -375,8 +367,7 @@
         return projected_smoothing_lengths * rad
 
     def get_projected_angular_imaging_props(self, cosmo):
-        """
-        Get the projected angular imaging properties.
+        """Get the projected angular imaging properties.
 
         This is a convenience method to reduce repeated calculations when
         getting angular coordinates and smoothing lengths since they both
