--- conflicted
+++ resolved
@@ -35,12 +35,6 @@
             How many particles are there?
     """
 
-<<<<<<< HEAD
-    # Define the allowed attributes
-    # __slots__ = ["redshift", "nparticles"]
-
-=======
->>>>>>> c8672e9f
     # Define class level Quantity attributes
     coordinates = Quantity()
     velocities = Quantity()
