"""A module for creating and manipulating abundance patterns

Abundance patterns describe the relative abundances of elements in a particular
component of a galaxy (e.g. stars, gas, dust). This code is used to define
abundance patterns as a function of metallicity, alpha enhancement, etc.

The main current use of this code is in the creation cloudy input models when
processing SPS incident grids to model nebular emission.

Some notes on (standard) notation:
- [X/H] = log10(N_X/N_H) - log10(N_X/N_H)_sol
"""

import cmasher as cmr
import matplotlib.pyplot as plt
import numpy as np

import synthesizer.exceptions as exceptions
from synthesizer.abundances import (
    abundance_scalings,
    depletion_models,
    elements,
    reference_abundance_patterns,
)


class Abundances:
    """
    A class for calculating elemental abundances including various
    scaling and depletion on to dust.

    Attributes:
        metallicity (float)
            Mass fraction in metals, default is reference metallicity.
            Optional initialisation argument. If not provided is calculated
            from the provided abundance pattern.
        alpha (float)
            Enhancement of the alpha elements relative to the reference
            abundance pattern. Optional initialisation argument. Defaults to
            0.0 (no alpha-enhancement).
        abundances (dict, float/str)
            A dictionary containing the abundances for specific elements or
            functions to calculate them for the specified metallicity. Optional
            initialisation argument. Defaults to None.
        reference (object)
            reference abundance pattern. Optional initialisation argument.
            Defaults to the GalacticConcordance pattern.
        depletion (dict, float)
            The depletion pattern to use. Should not be provided with
            depletion_model. Optional initialisation argument. Defaults to
            None.
        depletion_model (object)
            The depletion model object. Should not be provided with
            depletion. Optional initialisation argument. Defaults to None.
        depletion_scale (float)
            The depletion scale factor. Sometimes this is linear, but for
            some models (e.g. Jenkins (2009)) it's more complex. Optional
            initialisation argument. Defaults to None.
        helium_mass_fraction (float)
            The helium mass fraction (more commonly denoted as "Y").
        hydrogen_mass_fraction (float)
            The hydrogen mass fraction (more commonly denoted as "X").
        total (dict, float)
            The total logarithmic abundance of each element.
        gas (dict, float)
            The logarithmic abundance of each element in the depleted gas
            phase.
        dust (dict, float)
            The logarithmic abundance of each element in the dust phase.
        metal_mass_fraction (float)
            Mass fraction in metals. Since this should be metallicity it is
            redundant but serves as a useful test.
        dust_mass_fraction (float)
            Mass fraction in metals.
        dust_to_metal_ratio (float)
            Dust-to-metal ratio.
    """

    def __init__(
        self,
        metallicity=None,
        alpha=0.0,
        abundances=None,
        reference=reference_abundance_patterns.GalacticConcordance,
        depletion=None,
        depletion_model=None,
        depletion_scale=None,
    ):
        """
        Initialise an abundance pattern

        Args:
            metallicity (float)
                Mass fraction in metals, default is reference metallicity.
            alpha (float)
                Enhancement of the alpha elements relative to the reference
                abundance pattern.
            abundances (dict, float/str)
                A dictionary containing the abundances for specific elements or
                functions to calculate them for the specified metallicity.
            reference (class or str)
                Reference abundance pattern object or str defining the class.
            depletion (dict, float)
                The depletion pattern to use. Should not be provided with
                depletion_model.
            depletion_model (class or str)
                The depletion model class or string defining the class.
                Should not be provided with depletion.
            depletion_scale (float)
                The depletion scale factor. Sometimes this is linear, but for
                some models (e.g. Jenkins (2009)) it's more complex.

        """

        # basic element info
        self.metals = elements.Elements().metals
        self.non_metals = elements.Elements().non_metals
        self.all_elements = elements.Elements().all_elements
        self.alpha_elements = elements.Elements().alpha_elements
        self.element_name = elements.Elements().name
        self.atomic_mass = elements.Elements().atomic_mass

        # define dictionary for element_name to element_id
        self.element_name_to_id = {
            name: id for id, name in self.element_name.items()
        }

        # save all arguments to object
        self.metallicity = metallicity  # mass fraction in metals
        self.alpha = alpha
        self.reference = reference
        # depletion on to dust
        self.depletion = depletion
        self.depletion_model = depletion_model
        self.depletion_scale = depletion_scale

        # If depletion model is provided as a string use this to extract the
        # class.
        if isinstance(reference, str):
            if reference in reference_abundance_patterns.available_patterns:
                self.reference = getattr(
                    reference_abundance_patterns, reference
                )
            else:
                raise exceptions.UnrecognisedOption(
<<<<<<< HEAD
                    """Solar abundance pattern
                not recognised!"""
                )
=======
                    """Reference abundance
                pattern not recognised!"""
                )

        # check if self.reference is instantiated and if not initialise class
        if isinstance(self.reference, type):
            self.reference = self.reference()
>>>>>>> a2acbc30

        # If a metallicity is not provided use the metallicity assumed by the
        # Reference abundance pattern.
        if self.metallicity is None:
            self.metallicity = self.reference.metallicity

        # Set helium mass fraction following Bressan et al. (2012)
        # 10.1111/j.1365-2966.2012.21948.x
        # https://ui.adsabs.harvard.edu/abs/2012MNRAS.427..127B/abstract
        self.helium_mass_fraction = 0.2485 + 1.7756 * self.metallicity

        # Define mass fraction in hydrogen
        self.hydrogen_mass_fraction = (
            1.0 - self.helium_mass_fraction - self.metallicity
        )

        # logathrimic total abundance of element relative to H
        total = {}

        # hydrogen is by definition 0.0
        total["H"] = 0.0
        total["He"] = np.log10(
            self.helium_mass_fraction
            / self.hydrogen_mass_fraction
            / self.atomic_mass["He"]
        )

        # Scale elemental abundances from reference abundances based on given
        # metallicity
        for e in self.metals:
            total[e] = self.reference.abundance[e] + np.log10(
                self.metallicity / self.reference.metallicity
            )

        # Scale alpha-element abundances from reference abundances
        if alpha != 0.0:
            # unscaled_metals = self.alpha_elements
            for e in self.alpha_elements:
                total[e] += alpha

        # Set holding elements that don't need to be rescaled.
        unscaled_metals = set([])

        # If abundances argument is provided go ahead and set the abundances.
        if abundances is not None:
            # if abundances are given as a single string, then use that model
            # to scale every available element.
            if isinstance(abundances, str):
                # get the scaling study
                scaling_study = getattr(abundance_scalings, abundances)()

                # loop over each element in the dictionary
                for element in scaling_study.available_elements:
                    # get the full element name since scaling methods are
                    # labelled with the full name PEP8 reasons.
                    element_name = self.element_name[element]

                    # get the specific function request by value
                    scaling_function = getattr(scaling_study, element_name)
                    total[element] = scaling_function(metallicity)

                    # Setting alpha or abundances will result in the
                    # metallicity no longer being correct. To account for
                    # this we need to rescale the abundances to recover
                    # the correct metallicity. However, we don't want to
                    # rescale the things we've changed. For this reason,
                    # here we record the elements which have changed. See
                    # below for the rescaling.
                    unscaled_metals.add(element)

            if isinstance(abundances, dict):
                # loop over each element in the dictionary
                for element_key, value in abundances.items():
                    # Let's check whether we're specifying an absolute value or
                    # a relative ratio.

                    # If it's a ratio, labelled as e.g. "N/H". This is less
                    # readable than the below.
                    if len(element_key.split("/")) > 1:
                        element, ratio_element = element_key.split("/")
                        total[element] = total[ratio_element] + value

                    # If it's a ratio, labelled as e.g. "nitrogen_to_oxygen".
                    elif len(element_key.split("_to_")) > 1:
                        # get element name and ration element name
                        element_name, ratio_element_name = element_key.split(
                            "_to_"
                        )
                        # convert these names to element ids instead
                        element = self.element_name_to_id[element_name]
                        ratio_element = self.element_name_to_id[
                            ratio_element_name
                        ]

                        total[element] = total[ratio_element] + value

                    # Else, if it's not a ratio simply set the abundance to
                    # this value.
                    else:
                        # Check the element key to see whether it's an ID or
                        # name.
                        if element_key in self.all_elements:
                            element = element_key
                        elif element_key in list(self.element_name.values()):
                            element = self.element_name_to_id[element_key]
                        else:
                            raise exceptions.InconsistentArguments(
                                """Element key not recognised. Use either an
                                element ID (e.g. 'N') or element name (e.g.
                                'nitrogen')."""
                            )

                        # If it's just a value just set the value.
                        if isinstance(value, float):
                            total[element] = value

                        # if value is a str use this to call the specific
                        # function to calculate the abundance from the
                        # metallicity.
                        elif isinstance(value, str):
                            # get the class holding functions for this element
                            scaling_study = getattr(
                                abundance_scalings, value
                            )()

                            # get the full element name since scaling methods
                            # are labelled with the full name PEP8 reasons.
                            element_name = self.element_name[element]

                            # get the specific function request by value
                            scaling_function = getattr(
                                scaling_study, element_name
                            )

                            total[element] = scaling_function(metallicity)

                        # Setting alpha or abundances will result in the
                        # metallicity no longer being correct. To account for
                        # this we need to rescale the abundances to recover
                        # the correct metallicity. However, we don't want to
                        # rescale the things we've changed. For this reason,
                        # here we record the elements which have changed. See
                        # below for the rescaling.
                        unscaled_metals.add(element)

        # Set of the metals to be scaled, see above.
        scaled_metals = set(self.metals) - unscaled_metals

        # Calculate the mass in unscaled, scaled, and non-metals.
        mass_in_unscaled_metals = self.calculate_mass(
            list(unscaled_metals), a=total
        )
        mass_in_scaled_metals = self.calculate_mass(
            list(scaled_metals), a=total
        )
        mass_in_non_metals = self.calculate_mass(["H", "He"], a=total)

        # Now, calculate the scaling factor. The metallicity is:
        # metallicity = scaling*mass_in_scaled_metals + mass_in_unscaled_metals
        #  / (scaling*mass_in_scaled_metals + mass_in_non_metals +
        # mass_in_unscaled_metals)
        # and so (by rearranging) the scaling factor is:
        scaling = (
            mass_in_unscaled_metals
            - self.metallicity * mass_in_unscaled_metals
            - self.metallicity * mass_in_non_metals
        ) / (mass_in_scaled_metals * (self.metallicity - 1))

        # now apply this scaling
        for i in scaled_metals:
            total[i] += np.log10(scaling)

        # save as attribute
        self.total = total

        # If a depletion pattern or depletion_model is provided then calculate
        # the depletion.
        if (depletion is not None) or (depletion_model is not None):
            self.add_depletion(
                depletion=depletion,
                depletion_model=depletion_model,
                depletion_scale=depletion_scale,
            )
        else:
            self.gas = self.total
            self.depletion = {element: 1.0 for element in self.all_elements}
            self.dust = {element: -np.inf for element in self.all_elements}
            self.metal_mass_fraction = self.metallicity
            self.dust_mass_fraction = 0.0
            self.dust_to_metal_ratio = 0.0

    def add_depletion(
        self, depletion=None, depletion_model=None, depletion_scale=None
    ):
        """
        Method to add depletion using a provided depletion pattern or model.
        This method creates the following attributes:
            gas (dict, float)
                The logarithmic abundances of the gas, including depletion.
            dust (dict, float)
                The logarithmic abundances of the dust. Set to -np.inf is no
                contribution.
            metal_mass_fraction (float)
                Mass fraction in metals. Since this should be metallicity it is
                redundant but serves as a useful test.
            dust_mass_fraction (float)
                Mass fraction in metals.
            dust_to_metal_ratio (float)
                Dust-to-metal ratio.

        Args:
            depletion (dict, float)
                The depletion pattern to use. Should not be provided with
                depletion_model.
            depletion_model (object)
                The depletion model object. Should not be provided with
                depletion.
            depletion_scale (float)
                The depletion scale factor. Sometimes this is linear, but for
                some models (e.g. Jenkins (2009)) it's more complex.
        """

        # If depletion model is provided as a string use this to extract the
        # class.
        if isinstance(depletion_model, str):
            if depletion_model in depletion_models.available_patterns:
                depletion_model = getattr(depletion_models, depletion_model)
            else:
                raise exceptions.UnrecognisedOption(
                    """Depletion model not
                recognised!"""
                )

        # Raise exception if both a depletion pattern and depletion_model is
        # provided.
        if (depletion is not None) and (depletion_model is not None):
            raise exceptions.InconsistentParameter(
                "Can not provide by a depletion pattern and a depletion model"
            )

        # Raise exception if a depletion_scale is provided by not a
        # depletion_model.
        if (depletion_scale is not None) and (depletion_model is None):
            raise exceptions.InconsistentParameter(
                """If a depletion scale is provided then a depletion model must
                also be provided"""
            )

        # If provided, calculate depletion pattern by calling the depletion
        # model with the depletion scale.
        if depletion_model:
            # If a depletion_scale is provided use this...
            if self.depletion_scale is not None:
                depletion = depletion_model(depletion_scale).depletion
            # ... otherwise use the default.
            else:
                depletion = depletion_model().depletion

        # apply depletion pattern
        if depletion:
            # deplete the gas and dust
            self.gas = {}
            self.dust = {}
            for element in self.all_elements:
                # if an entry exists for the element apply depletion
                if element in depletion.keys():
                    # depletion factors >1.0 are unphysical so cap at 1.0
                    if depletion[element] > 1.0:
                        depletion[element] = 1.0

                    self.gas[element] = np.log10(
                        10 ** self.total[element] * depletion[element]
                    )

                    if depletion[element] == 1.0:
                        self.dust[element] = -np.inf
                    else:
                        self.dust[element] = np.log10(
                            10 ** self.total[element]
                            * (1 - depletion[element])
                        )

                # otherwise assume no depletion
                else:
                    depletion[element] = 1.0
                    self.gas[element] = self.total[element]
                    self.dust[element] = -np.inf

            # calculate mass fraction in metals
            # NOTE: this should be identical to the metallicity.
            self.metal_mass_fraction = self.calculate_mass_fraction(
                self.metals
            )

            # calculate mass fraction in dust
            self.dust_mass_fraction = self.calculate_mass_fraction(
                self.metals, a=self.dust
            )

            # calculate dust-to-metal ratio and save as an attribute
            self.dust_to_metal_ratio = (
                self.dust_mass_fraction / self.metal_mass_fraction
            )

            # calculate integrated dust abundance
            # this is used by cloudy23
            self.dust_abundance = self.calculate_integrated_abundance(
                self.metals, a=self.dust
            )

            # Associate parameters with object
            self.depletion = depletion
            self.depletion_scale = depletion_scale
            self.depletion_model = depletion_model

    def __getitem__(self, arg):
        """
        A method to return the logarithmic abundance for a particular element
        relative to H or relative reference.

        Arguments:
            arg (str)
                The element (e.g. "O") or an element, reference element pair
                (e.g. "[O/Fe]").

        Returns:
            (float)
                The abundance relevant to H or relative to reference when a
                reference element is also provided.
        """

        # default case, just return log10(k/H)
        if arg in self.all_elements:
            return self.total[arg]

        # alternative case, return reference relative abundance [X/Y]
        elif arg[0] == "[":
            element, ref_element = arg[1:-1].split("/")
            return self.reference_relative_abundance(
                element, ref_element=ref_element
            )

    def __str__(self):
        """
        Method to print a basic summary of the Abundances object.

        Returns:
            summary (str)
                String containing summary information.
        """

        # Set up string for printing
        summary = ""

        # Add the content of the summary to the string to be printed
        summary += "-" * 20 + "\n"
        summary += "ABUNDANCE PATTERN SUMMARY\n"
        summary += f"X: {self.hydrogen_mass_fraction:.3f}\n"
        summary += f"Y: {self.helium_mass_fraction:.3f}\n"
        summary += f"Z: {self.metallicity:.3f}\n"
        ratio = self.metallicity / self.reference.metallicity
        summary += f"Z/Z_ref: {ratio:.2g}\n"
        summary += f"alpha: {self.alpha:.3f}\n"
        summary += f"dust mass fraction: {self.dust_mass_fraction}\n"
        summary += f"dust-to-metal ratio: {self.dust_to_metal_ratio}\n"
        summary += "-" * 10 + "\n"

        column_width = 16
        column_format = " ".join(f"{{{i}:<{column_width}}}" for i in range(7))

        column_names = (
            "Element",
            "log10(X/H)",
            "log10(X/H)+12",
            "[X/H]",
            "depletion",
            "log10(X/H)_gas",
            "log10(X/H)_dust",
        )
        summary += column_format.format(*column_names) + "\n"

        for ele in self.all_elements:
            quantities = (
                f"{self.element_name[ele]}",
                f"{self.total[ele]:.2f}",
                f"{self.total[ele]+12:.2f}",
                f"{self.total[ele]-self.reference.abundance[ele]:.2f}",
                f"{self.depletion[ele]:.2f}",
                f"{self.gas[ele]:.2f}",
                f"{self.dust[ele]:.2f}",
            )
            summary += column_format.format(*quantities) + "\n"

        summary += "-" * 20
        return summary

    def calculate_integrated_abundance(self, elements, a=None):
        """
        Method to get the integrated abundance for a collection of elements.

        Args:
            elements (list, str)
                A list of element names.
            a (dict)
                The component to use.

        Returns:
            integrated abundance (float)
                The mass in those elements. Normally this needs to be
                normalised to be useful.
        """

        # if the component is not provided, assume it's the total
        if not a:
            a = self.total

        return np.sum([10 ** (a[i]) for i in elements])

    def calculate_mass(self, elements, a=None):
        """
        Method to get the mass for a collection of elements.

        Args:
            elements (list, str)
                A list of element names.
            a (dict)
                The component to use.

        Returns:
            mass (float)
                The mass in those elements. Normally this needs to be
                normalised to be useful.
        """

        # if the component is not provided, assume it's the total
        if not a:
            a = self.total

        return np.sum([self.atomic_mass[i] * 10 ** (a[i]) for i in elements])

    def calculate_mass_fraction(self, elements, a=None):
        """
        Method to get the mass fraction for a collection of elements.

        Args:
            elements (list, str)
                A list of element names.
            a (dict)
                The component to use.

        Returns:
            mass (float)
                The mass in those elements. Normally this needs to be
                normalised to be useful.
        """

        # calculate the total mass
        total_mass = self.calculate_mass(self.all_elements)

        return self.calculate_mass(elements, a=a) / total_mass

    def reference_relative_abundance(self, element, ref_element="H"):
        """
        A method to return an element's abundance relative to that in the Sun,
        i.e. [X/H] = log10(N_X/N_H) - log10(N_X/N_H)_sol

        Arguments:
            element (str)
                The element of interest.
            ref_element (str)
                The reference element.

        Returns:
            abundance (float)
                The logarithmic relative abundance of an element, relative to
                the sun.

        """
        return (self.total[element] - self.total[ref_element]) - (
            self.reference.abundance[element]
            - self.reference.abundance[ref_element]
        )


def plot_abundance_pattern(a, show=False, ylim=None, components=["total"]):
    """
    Funtion to plot a single abundance pattern, but possibly including all
    components.

    Args:
        a (abundances.Abundance)
            Abundance pattern object.
        components (list, str)
            List of components to plot. By default only plot "total".
        show (Bool)
            Toggle whether to show the plot.
        ylim (list/tuple, float)
            Limits of y-axis.
    """

    fig = plt.figure(figsize=(7.0, 4.0))

    left = 0.15
    height = 0.75
    bottom = 0.2
    width = 0.8

    ax = fig.add_axes((left, bottom, width, height))

    colors = cmr.take_cmap_colors("cmr.bubblegum", len(a.all_elements))

    for line, ls, ms in zip(
        components, ["-", "--", "-.", ":"], ["o", "s", "D", "d", "^"]
    ):
        i_ = range(len(a.all_elements))
        a_ = []

        for i, (e, c) in enumerate(zip(a.all_elements, colors)):
            value = getattr(a, line)[e]
            ax.scatter(i, value, color=c, s=40, zorder=2, marker=ms)
            a_.append(value)

        ax.plot(i_, a_, lw=2, ls=ls, c="0.5", label=rf"$\rm {line}$", zorder=1)

    for i, (e, c) in enumerate(zip(a.all_elements, colors)):
        ax.axvline(i, alpha=0.05, lw=1, c="k", zorder=0)

    if ylim:
        ax.set_ylim(ylim)
    else:
        ax.set_ylim([-12.0, 0.1])

    ax.legend()
    ax.set_xticks(
        range(len(a.all_elements)), a.element_name, rotation=90, fontsize=6.0
    )

    ax.set_ylabel(r"$\rm log_{10}(X/H)$")

    if show:
        plt.show()

    return fig, ax


def plot_multiple_abundance_patterns(
    abundance_patterns,
    labels=None,
    show=False,
    ylim=None,
):
    """
    Function to plot multiple abundance patterns.

    Args:
        a (abundances.Abundance)
            Abundance pattern object.
        components (list, str)
            List of components to plot. By default only plot "total".
        show (Bool)
            Toggle whether to show the plot.
        ylim (list/tuple, float)
            Limits of y-axis.
    """

    fig = plt.figure(figsize=(7.0, 4.0))

    left = 0.15
    height = 0.75
    bottom = 0.2
    width = 0.8

    ax = fig.add_axes((left, bottom, width, height))

    a = abundance_patterns[0]

    colors = cmr.take_cmap_colors("cmr.bubblegum", len(a.all_elements))

    if not labels:
        labels = range(len(abundance_patterns))

    for a, label, ls, ms in zip(
        abundance_patterns,
        labels,
        ["-", "--", "-.", ":"],
        ["o", "s", "D", "d", "^"],
    ):
        i_ = range(len(a.all_elements))
        a_ = []

        for i, (e, c) in enumerate(zip(a.all_elements, colors)):
            ax.scatter(i, a.total[e], color=c, s=40, zorder=2, marker=ms)
            a_.append(a.total[e])

        ax.plot(
            i_, a_, lw=2, ls=ls, c="0.5", label=rf"$\rm {label}$", zorder=1
        )

    for i, (e, c) in enumerate(zip(a.all_elements, colors)):
        ax.axvline(i, alpha=0.05, lw=1, c="k", zorder=0)

    if ylim:
        ax.set_ylim(ylim)
    else:
        ax.set_ylim([-12.0, 0.1])

    ax.legend()
    ax.set_xticks(
        range(len(a.all_elements)), a.element_name, rotation=90, fontsize=6.0
    )

    ax.set_ylabel(r"$\rm log_{10}(X/H)$")

    if show:
        plt.show()

    return fig, ax<|MERGE_RESOLUTION|>--- conflicted
+++ resolved
@@ -143,11 +143,6 @@
                 )
             else:
                 raise exceptions.UnrecognisedOption(
-<<<<<<< HEAD
-                    """Solar abundance pattern
-                not recognised!"""
-                )
-=======
                     """Reference abundance
                 pattern not recognised!"""
                 )
@@ -155,7 +150,6 @@
         # check if self.reference is instantiated and if not initialise class
         if isinstance(self.reference, type):
             self.reference = self.reference()
->>>>>>> a2acbc30
 
         # If a metallicity is not provided use the metallicity assumed by the
         # Reference abundance pattern.
