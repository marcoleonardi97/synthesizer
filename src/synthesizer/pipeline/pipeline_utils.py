--- conflicted
+++ resolved
@@ -4,12 +4,8 @@
 
 from unyt import unyt_array
 
-<<<<<<< HEAD
 from synthesizer import exceptions
-from synthesizer.warnings import warn
-=======
 from synthesizer.synth_warnings import warn
->>>>>>> 647be667
 
 
 def discover_outputs_recursive(obj, prefix="", output_set=None):
