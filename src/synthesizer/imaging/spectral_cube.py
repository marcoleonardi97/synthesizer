--- conflicted
+++ resolved
@@ -51,14 +51,8 @@
 from synthesizer.utils import TableFormatter
 
 
-<<<<<<< HEAD
-class SpectralCube:
+class SpectralCube(ImagingBase):
     """The Spectral data cube object.
-=======
-class SpectralCube(ImagingBase):
-    """
-    The Spectral data cube object.
->>>>>>> be788cda
 
     This object is used to generate and store spectral data cube. This can be
     done in two ways: by sorting particle spectra into the data cube or by
@@ -147,14 +141,9 @@
             )
         return self.arr * self.units
 
-<<<<<<< HEAD
-    def _compute_npix(self):
-        """Compute the number of pixels in the FOV.
-=======
     @property
     def ifu(self):
-        """
-        Return the IFU array.
+        """Return the IFU array.
 
         An alias for the data cube.
 
@@ -173,12 +162,10 @@
                 "get_data_cube_hist or get_data_cube_smoothed first."
             )
         return self.arr * self.units
->>>>>>> be788cda
 
     @property
     def shape(self):
-        """
-        Return the shape of the data cube.
+        """Return the shape of the data cube.
 
         Returns:
             tuple (int):
@@ -189,14 +176,8 @@
             return ()
         return self.arr.shape
 
-<<<<<<< HEAD
-    def _compute_fov(self):
-        """Compute the FOV, based on the number of pixels.
-=======
     def __str__(self):
-        """
-        Return a string representation of the SpectralCube object.
->>>>>>> be788cda
+        """Return a string representation of the SpectralCube object.
 
         Returns:
             table (str)
