--- conflicted
+++ resolved
@@ -103,7 +103,6 @@
     return func(brr, axis=1)
 
 
-<<<<<<< HEAD
 def process_dl07_to_hdf5(grid_name='MW3.1', grid_loc='./',
                          data_name='MW3.1',
                          data_loc='./synthesizer_grid_data/DL07'):
@@ -228,7 +227,8 @@
             spectra['diffuse_fsil'][ii] = diffuse_fsil
 
         spectra['wavelength'] = lam * 1e4 # convert to Angstrom
-=======
+
+
 def value_to_array(value):
     """
     A helper functions for converting a single value to an array holding
@@ -275,5 +275,4 @@
             f"type(value) = {type(value)}"
         )
 
-    return arr
->>>>>>> b429ef06
+    return arr