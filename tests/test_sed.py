--- conflicted
+++ resolved
@@ -1,13 +1,4 @@
-<<<<<<< HEAD
-import numpy as np
-import pytest
-from unyt import angstrom
-
-from synthesizer.emissions import Sed
-
-=======
 """A test suite for testing the Sed class."""
->>>>>>> 2b151276
 
 import numpy as np
 
