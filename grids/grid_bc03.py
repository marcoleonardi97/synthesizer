--- conflicted
+++ resolved
@@ -11,24 +11,11 @@
 import sys
 import re
 
-<<<<<<< HEAD
-from astropy.cosmology import Planck13 as cosmo
-from astropy.cosmology import z_at_value
-import astropy.units as u
-
-from _utils import write_data_h5py
-
-# TODO: read in latest bc03-2016 *binary* files
-# example: https://github.com/cmancone/easyGalaxy/blob/0608b17d84d00c2bdc069ebfb83024bf8d15e309/ezgal/utils.py#L382
-
-=======
 from utils import write_data_h5py, write_attribute
 
 # TODO: read in latest bc03-2016 *binary* files
 # example:
 # https://github.com/cmancone/easyGalaxy/blob/0608b17d84d00c2bdc069ebfb83024bf8d15e309/ezgal/utils.py#L382
-
->>>>>>> 156feb6a
 
 def readBC03Array(file, lastLineFloat=None):
     """Read a record from bc03 ascii file. The record starts with the
@@ -46,27 +33,13 @@
     lastLine = The remainder of the last line read (in floating format),
                for continued reading of the file
     """
-<<<<<<< HEAD
-    if lastLineFloat == None or len(lastLineFloat) == 0:
-=======
+
     if lastLineFloat is None or len(lastLineFloat) == 0:
->>>>>>> 156feb6a
         # Nothing in last line, so read next line
         line = file.readline()
         lineStr = line.split()
         lastLineFloat = [float(x) for x in lineStr]
     # Read array 'header' (i.e. number of elements)
-<<<<<<< HEAD
-    arrayCount = int(lastLineFloat[0])          # Length of returned array
-    array = np.empty(arrayCount)  # Initialise the array
-    lastLineFloat = lastLineFloat[1:len(lastLineFloat)]
-    iA = 0  # Running array index
-    while True:  # Read numbers until array is full
-        for iL in range(0, len(lastLineFloat)):  # Loop numbers in line
-            array[iA] = lastLineFloat[iL]
-            iA = iA+1
-            if iA >= arrayCount:  # Array is full so return
-=======
     arrayCount = int(lastLineFloat[0])    # Length of returned array
     array = np.empty(arrayCount)          # Initialise the array
     lastLineFloat = lastLineFloat[1:len(lastLineFloat)]
@@ -76,7 +49,6 @@
             array[iA] = lastLineFloat[iL]
             iA = iA+1
             if iA >= arrayCount:                # Array is full so return
->>>>>>> 156feb6a
                 return array, lastLineFloat[iL+1:]
         line = file.readline()   # Went through the line so get the next one
         lineStr = line.split()
@@ -93,11 +65,7 @@
     """
 
     # Prompt user for files if not provided--------------------
-<<<<<<< HEAD
-    if files == None:
-=======
     if files is None:
->>>>>>> 156feb6a
         print('Please write the model to read',)
         files = []
         while True:
@@ -117,12 +85,8 @@
     seds = np.array([[[None]]])
 
     print('Reading BC03 files and converting...')
-<<<<<<< HEAD
     # Loop SED tables for different metallicities
     for iFile, fileName in enumerate(files):
-=======
-    for iFile, fileName in enumerate(files):  # Loop SED tables for different metallicities
->>>>>>> 156feb6a
         print('Converting file ', fileName)
         file = open(fileName, 'r')
         ages, lastLine = readBC03Array(file)  # Read age bins
@@ -130,13 +94,8 @@
         print("Number of ages: %s" % nAge)
         if ageBins is None:
             ageBins = ages
-<<<<<<< HEAD
             seds.resize((seds.shape[0], len(ageBins),
                          seds.shape[2]), refcheck=False)
-=======
-            seds.resize((seds.shape[0], len(ageBins), seds.shape[2]),
-                        refcheck=False)
->>>>>>> 156feb6a
         if not np.array_equal(ages, ageBins):  # check for consistency
             print('Age bins are not identical everywhere!!!')
             print('CANCELLING CONVERSION!!!')
@@ -150,24 +109,14 @@
         # These last three lines are identical and contain the metallicity
         ZZ, = re.search('Z=([0-9]+\.?[0-9]*)', line).groups()
         metalBins[iFile] = eval(ZZ)
-<<<<<<< HEAD
         seds.resize(
             (len(metalBins), seds.shape[1], seds.shape[2]), refcheck=False)
-=======
-        seds.resize((len(metalBins), seds.shape[1], seds.shape[2]),
-                    refcheck=False)
->>>>>>> 156feb6a
         # Read wavelength bins
         lambdas, lastLine = readBC03Array(file, lastLineFloat=lastLine)
         if lambdaBins is None:  # Write wavelengths to sed file
             lambdaBins = lambdas
-<<<<<<< HEAD
             seds.resize((seds.shape[0], seds.shape[1],
                          len(lambdaBins)), refcheck=False)
-=======
-            seds.resize((seds.shape[0], seds.shape[1], len(lambdaBins)),
-                        refcheck=False)
->>>>>>> 156feb6a
         if not np.array_equal(lambdas, lambdaBins):  # check for consistency
             print('Wavelength bins are not identical everywhere!!!')
             print('CANCELLING CONVERSION!!!')
@@ -182,16 +131,12 @@
             # Read useless array
             tmp, lastLine = readBC03Array(file, lastLineFloat=lastLine)
             seds[iFile, iAge] = lums
-<<<<<<< HEAD
-            progress = (iAge+1)/nAge
-=======
             progress = (iAge + 1) / nAge
->>>>>>> 156feb6a
             sys.stdout.write("\rProgress: [{0:50s}] {1:.1f}%".format(
                 '#' * int(progress * 50), progress * 100))
         print(' ')
         lastLine = None
-<<<<<<< HEAD
+
 
     return (np.array(seds, dtype=np.float64),
             np.array(metalBins, dtype=np.float64),
@@ -199,39 +144,13 @@
             np.array(lambdaBins, dtype=np.float64))
 
 
-def convert_age_to_scalefactor(sed, ages):
-    """
-    convert age array to scale fctor, and filter corresponding sed array
-
-    Args:
-        sed - numpy array (float) dimensions [Z,a,lambda]
-        ages - (float) Gyr
-    """
-
-    # remove ages above age of universe
-    age_mask = (ages < cosmo.age(0).value) & (ages != 0.)
-
-    ages = ages[age_mask] * u.Gyr
-    sed = sed[:, age_mask, :]
-
-    # convert to scale factor
-    scale_factors = cosmo.scale_factor(
-        [z_at_value(cosmo.lookback_time, age) for age in ages])
-
-    return scale_factors, sed
+
 
 
 def main():
     """ Main function to convert BC03 grids and
         produce grids used by synthesizer """
-=======
-
-    return np.array(seds, dtype=np.float64),\
-        np.array(metalBins, dtype=np.float64),\
-        np.array(ageBins, dtype=np.float64),\
-        np.array(lambdaBins, dtype=np.float64)
->>>>>>> 156feb6a
-
+    
     # Define base path
     basepath = "input_files/bc03/bc03/models/Padova2000/"
 
@@ -243,18 +162,7 @@
              'bc2003_hr_m162_chab_ssp.ised_ASCII',
              'bc2003_hr_m172_chab_ssp.ised_ASCII']
 
-<<<<<<< HEAD
     out = convertBC03([basepath + s for s in files])
-=======
-    out = convertBC03([
-        'input_files/bc03/bc03/models/Padova2000/bc2003_hr_m122_chab_ssp.ised_ASCII',
-        'input_files/bc03/bc03/models/Padova2000/bc2003_hr_m132_chab_ssp.ised_ASCII',
-        'input_files/bc03/bc03/models/Padova2000/bc2003_hr_m142_chab_ssp.ised_ASCII',
-        'input_files/bc03/bc03/models/Padova2000/bc2003_hr_m152_chab_ssp.ised_ASCII',
-        'input_files/bc03/bc03/models/Padova2000/bc2003_hr_m162_chab_ssp.ised_ASCII',
-        'input_files/bc03/bc03/models/Padova2000/bc2003_hr_m172_chab_ssp.ised_ASCII'])
->>>>>>> 156feb6a
-    # bc2003_hr_m62_chab_ssp_Pickles_Stelib.ised_ASCII
 
     zsol = 0.0127
 
@@ -265,28 +173,13 @@
 
     # print("sed shape", spec.shape)
     # ignore zero age model
-<<<<<<< HEAD
-    ages = ages[1:]
-    sed = sed[:, 1:, :]
-=======
     # ages = ages[1:]
     # sed = sed[:,1:,:]
->>>>>>> 156feb6a
 
     spec *= (3.826e33 / 1.1964952e40)  # erg s^-1 cm^-2 AA^-1
 
     fname = 'output/bc03.h5'
-<<<<<<< HEAD
-    write_data_h5py(fname, 'spec', data=sed, overwrite=True)
-    write_data_h5py(fname, 'ages', data=ages, overwrite=True)
-    write_data_h5py(fname, 'metallicities', data=metals, overwrite=True)
-    write_data_h5py(fname, 'wavelength', data=wl, overwrite=True)
-
-
-# Lets include a way to call this script not via an entry point
-if __name__ == "__main__":
-    main()
-=======
+    
     write_data_h5py(fname, 'spectra', data=spec, overwrite=True)
     write_attribute(fname, 'spectra', 'Description',
                     'Three-dimensional spectra grid, [Z,Age,wavelength]')
@@ -306,4 +199,8 @@
     write_attribute(fname, 'wavelength', 'Description', 
             'Wavelength of the spectra grid')
     write_attribute(fname, 'wavelength', 'Units', 'AA')
->>>>>>> 156feb6a
+
+
+# Lets include a way to call this script not via an entry point
+if __name__ == "__main__":
+    main()